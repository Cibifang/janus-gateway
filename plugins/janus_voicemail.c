--- conflicted
+++ resolved
@@ -206,7 +206,7 @@
 	janus_refcount ref;
 } janus_voicemail_session;
 static GHashTable *sessions;
-static janus_mutex sessions_mutex;
+static janus_mutex sessions_mutex = JANUS_MUTEX_INITIALIZER;
 
 static void janus_voicemail_session_destroy(janus_voicemail_session *session) {
 	if(session && g_atomic_int_compare_and_exchange(&session->destroyed, 0, 1))
@@ -243,26 +243,6 @@
 }
 
 
-<<<<<<< HEAD
-=======
-typedef struct janus_voicemail_session {
-	janus_plugin_session *handle;
-	guint64 recording_id;
-	gint64 start_time;
-	char *filename;
-	FILE *file;
-	ogg_stream_state *stream;
-	int seq;
-	gboolean started;
-	gboolean stopping;
-	volatile gint hangingup;
-	gint64 destroyed;	/* Time at which this session was marked as destroyed */
-} janus_voicemail_session;
-static GHashTable *sessions;
-static GList *old_sessions;
-static janus_mutex sessions_mutex = JANUS_MUTEX_INITIALIZER;
-
->>>>>>> d77b31a5
 static char *recordings_path = NULL;
 static char *recordings_base = NULL;
 
@@ -320,12 +300,7 @@
 	if(config != NULL)
 		janus_config_print(config);
 	
-<<<<<<< HEAD
 	sessions = g_hash_table_new_full(NULL, NULL, NULL, (GDestroyNotify)janus_voicemail_session_destroy);
-	janus_mutex_init(&sessions_mutex);
-=======
-	sessions = g_hash_table_new(NULL, NULL);
->>>>>>> d77b31a5
 	messages = g_async_queue_new_full((GDestroyNotify) janus_voicemail_message_free);
 	/* This is the callback we'll need to invoke to contact the gateway */
 	gateway = callback;
