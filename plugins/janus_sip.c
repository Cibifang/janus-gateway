/*! \file   janus_sip.c
 * \author Lorenzo Miniero <lorenzo@meetecho.com>
 * \copyright GNU General Public License v3
 * \brief  Janus SIP plugin
 * \details  This is a simple SIP plugin for Janus, allowing WebRTC peers
 * to register at a SIP server (e.g., Asterisk) and call SIP user agents
 * through the gateway. Specifically, when attaching to the plugin peers
 * are requested to provide their SIP server credentials, i.e., the address
 * of the SIP server and their username/secret. This results in the plugin
 * registering at the SIP server and acting as a SIP client on behalf of
 * the web peer. Most of the SIP states and lifetime are masked by the plugin,
 * and only the relevant events (e.g., INVITEs and BYEs) and functionality
 * (call, hangup) are made available to the web peer: peers can call
 * extensions at the SIP server or wait for incoming INVITEs, and during
 * a call they can send DTMF tones. Calls can do plain RTP or SDES-SRTP.
 *
 * The concept behind this plugin is to allow different web pages associated
 * to the same peer, and hence the same SIP user, to attach to the plugin
 * at the same time and yet just do a SIP REGISTER once. The same should
 * apply for calls: while an incoming call would be notified to all the
 * web UIs associated to the peer, only one would be able to pick up and
 * answer, in pretty much the same way as SIP forking works but without the
 * need to fork in the same place. This specific functionality, though, has
 * not been implemented as of yet.
 *
 * \todo Only Asterisk and Kamailio have been tested as a SIP server, and
 * specifically only with basic audio calls: this plugin needs some work
 * to make it more stable and reliable.
 *
 * \section sipapi SIP Plugin API
 *
 * All requests you can send in the SIP Plugin API are asynchronous,
 * which means all responses (successes and errors) will be delivered
 * as events with the same transaction.
 *
 * The supported requests are \c register , \c call , \c accept and
 * \c hangup . \c register can be used, as the name suggests, to register
 * a username at a SIP registrar to call and be called; \c call is used
 * to send an INVITE to a different SIP URI through the plugin, while
 * \c accept is used to accept the call in case one is invited instead
 * of inviting; finally, \c hangup can be used to terminate the
 * communication at any time, either to hangup (BYE) an ongoing call or
 * to cancel/decline (CANCEL/BYE) a call that hasn't started yet.
 *
 * Actual API docs: TBD.
 *
 * \ingroup plugins
 * \ref plugins
 */

#include "plugin.h"

#include <arpa/inet.h>
#include <net/if.h>

#include <jansson.h>

#include <sofia-sip/msg_header.h>
#include <sofia-sip/nua.h>
#include <sofia-sip/sdp.h>
#include <sofia-sip/sip_status.h>
#include <sofia-sip/url.h>
#include <sofia-sip/tport_tag.h>

#include <srtp/srtp.h>
#include <srtp/crypto_kernel.h>

#include "../debug.h"
#include "../apierror.h"
#include "../config.h"
#include "../mutex.h"
#include "../record.h"
#include "../rtp.h"
#include "../rtcp.h"
#include "../sdp-utils.h"
#include "../utils.h"


/* Plugin information */
#define JANUS_SIP_VERSION			6
#define JANUS_SIP_VERSION_STRING	"0.0.6"
#define JANUS_SIP_DESCRIPTION		"This is a simple SIP plugin for Janus, allowing WebRTC peers to register at a SIP server and call SIP user agents through the gateway."
#define JANUS_SIP_NAME				"JANUS SIP plugin"
#define JANUS_SIP_AUTHOR			"Meetecho s.r.l."
#define JANUS_SIP_PACKAGE			"janus.plugin.sip"

/* Plugin methods */
janus_plugin *create(void);
int janus_sip_init(janus_callbacks *callback, const char *config_path);
void janus_sip_destroy(void);
int janus_sip_get_api_compatibility(void);
int janus_sip_get_version(void);
const char *janus_sip_get_version_string(void);
const char *janus_sip_get_description(void);
const char *janus_sip_get_name(void);
const char *janus_sip_get_author(void);
const char *janus_sip_get_package(void);
void janus_sip_create_session(janus_plugin_session *handle, int *error);
struct janus_plugin_result *janus_sip_handle_message(janus_plugin_session *handle, char *transaction, json_t *message, json_t *jsep);
void janus_sip_setup_media(janus_plugin_session *handle);
void janus_sip_incoming_rtp(janus_plugin_session *handle, int video, char *buf, int len);
void janus_sip_incoming_rtcp(janus_plugin_session *handle, int video, char *buf, int len);
void janus_sip_hangup_media(janus_plugin_session *handle);
void janus_sip_destroy_session(janus_plugin_session *handle, int *error);
json_t *janus_sip_query_session(janus_plugin_session *handle);

/* Plugin setup */
static janus_plugin janus_sip_plugin =
	JANUS_PLUGIN_INIT (
		.init = janus_sip_init,
		.destroy = janus_sip_destroy,

		.get_api_compatibility = janus_sip_get_api_compatibility,
		.get_version = janus_sip_get_version,
		.get_version_string = janus_sip_get_version_string,
		.get_description = janus_sip_get_description,
		.get_name = janus_sip_get_name,
		.get_author = janus_sip_get_author,
		.get_package = janus_sip_get_package,

		.create_session = janus_sip_create_session,
		.handle_message = janus_sip_handle_message,
		.setup_media = janus_sip_setup_media,
		.incoming_rtp = janus_sip_incoming_rtp,
		.incoming_rtcp = janus_sip_incoming_rtcp,
		.hangup_media = janus_sip_hangup_media,
		.destroy_session = janus_sip_destroy_session,
		.query_session = janus_sip_query_session,
	);

/* Plugin creator */
janus_plugin *create(void) {
	JANUS_LOG(LOG_VERB, "%s created!\n", JANUS_SIP_NAME);
	return &janus_sip_plugin;
}

/* Parameter validation */
static struct janus_json_parameter request_parameters[] = {
	{"request", JSON_STRING, JANUS_JSON_PARAM_REQUIRED}
};
static struct janus_json_parameter register_parameters[] = {
	{"type", JSON_STRING, 0},
	{"send_register", JANUS_JSON_BOOL, 0},
	{"sips", JANUS_JSON_BOOL, 0},
	{"username", JSON_STRING, 0},
	{"secret", JSON_STRING, 0},
	{"ha1_secret", JSON_STRING, 0},
	{"authuser", JSON_STRING, 0}
};
static struct janus_json_parameter proxy_parameters[] = {
	{"proxy", JSON_STRING, 0}
};
static struct janus_json_parameter call_parameters[] = {
	{"uri", JSON_STRING, JANUS_JSON_PARAM_REQUIRED},
	{"autoack", JANUS_JSON_BOOL, 0},
	{"headers", JSON_OBJECT, 0},
	{"srtp", JSON_STRING, 0}
};
static struct janus_json_parameter accept_parameters[] = {
	{"srtp", JSON_STRING, 0}
};
static struct janus_json_parameter recording_parameters[] = {
	{"action", JSON_STRING, JANUS_JSON_PARAM_REQUIRED},
	{"audio", JANUS_JSON_BOOL, 0},
	{"video", JANUS_JSON_BOOL, 0},
	{"peer_audio", JANUS_JSON_BOOL, 0},
	{"peer_video", JANUS_JSON_BOOL, 0},
	{"filename", JSON_STRING, 0}
};
static struct janus_json_parameter dtmf_info_parameters[] = {
	{"digit", JSON_STRING, JANUS_JSON_PARAM_REQUIRED},
	{"duration", JSON_INTEGER, JANUS_JSON_PARAM_POSITIVE}
};

/* Useful stuff */
static volatile gint initialized = 0, stopping = 0;
static janus_callbacks *gateway = NULL;

static char local_ip[INET6_ADDRSTRLEN];
static int keepalive_interval = 120;
static gboolean behind_nat = FALSE;
static char *user_agent;
#define JANUS_DEFAULT_REGISTER_TTL	3600
static int register_ttl = JANUS_DEFAULT_REGISTER_TTL;

static GThread *handler_thread;
static GThread *watchdog;
static void *janus_sip_handler(void *data);

typedef struct janus_sip_message {
	janus_plugin_session *handle;
	char *transaction;
	json_t *message;
	json_t *jsep;
} janus_sip_message;
static GAsyncQueue *messages = NULL;
static janus_sip_message exit_message;

static void janus_sip_message_free(janus_sip_message *msg) {
	if(!msg || msg == &exit_message)
		return;

	msg->handle = NULL;

	g_free(msg->transaction);
	msg->transaction = NULL;
	if(msg->message)
		json_decref(msg->message);
	msg->message = NULL;
	if(msg->jsep)
		json_decref(msg->jsep);
	msg->jsep = NULL;

	g_free(msg);
}


typedef enum {
	janus_sip_registration_status_disabled = -2,
	janus_sip_registration_status_failed = -1,
	janus_sip_registration_status_unregistered = 0,
	janus_sip_registration_status_registering,
	janus_sip_registration_status_registered,
	janus_sip_registration_status_unregistering,
} janus_sip_registration_status;

static const char *janus_sip_registration_status_string(janus_sip_registration_status status) {
	switch(status) {
		case janus_sip_registration_status_disabled:
			return "disabled";
		case janus_sip_registration_status_failed:
			return "failed";
		case janus_sip_registration_status_unregistered:
			return "unregistered";
		case janus_sip_registration_status_registering:
			return "registering";
		case janus_sip_registration_status_registered:
			return "registered";
		case janus_sip_registration_status_unregistering:
			return "unregistering";
		default:
			return "unknown";
	}
}


typedef enum {
	janus_sip_call_status_idle = 0,
	janus_sip_call_status_inviting,
	janus_sip_call_status_invited,
	janus_sip_call_status_incall,
	janus_sip_call_status_closing,
} janus_sip_call_status;

static const char *janus_sip_call_status_string(janus_sip_call_status status) {
	switch(status) {
		case janus_sip_call_status_idle:
			return "idle";
		case janus_sip_call_status_inviting:
			return "inviting";
		case janus_sip_call_status_invited:
			return "invited";
		case janus_sip_call_status_incall:
			return "incall";
		case janus_sip_call_status_closing:
			return "closing";
		default:
			return "unknown";
	}
}


/* Sofia stuff */
typedef struct ssip_s ssip_t;
typedef struct ssip_oper_s ssip_oper_t;

typedef enum {
	janus_sip_secret_type_plaintext = 1,
	janus_sip_secret_type_hashed = 2,
	janus_sip_secret_type_unknown
} janus_sip_secret_type;

typedef struct janus_sip_account {
	char *identity;
	char *user_agent;		/* Used to override the general UA string */
	gboolean sips;
	char *username;
	char *display_name;		/* Used for outgoing calls in the From header */
	char *authuser;			/**< username to use for authentication */
	char *secret;
	janus_sip_secret_type secret_type;
	int sip_port;
	char *proxy;
	janus_sip_registration_status registration_status;
} janus_sip_account;

typedef struct janus_sip_media {
	char *remote_ip;
	int ready:1;
	gboolean autoack;
	gboolean require_srtp, has_srtp_local, has_srtp_remote;
	int has_audio:1;
	int audio_rtp_fd, audio_rtcp_fd;
	int local_audio_rtp_port, remote_audio_rtp_port;
	int local_audio_rtcp_port, remote_audio_rtcp_port;
	guint32 audio_ssrc, audio_ssrc_peer;
	int audio_pt;
	const char *audio_pt_name;
	srtp_t audio_srtp_in, audio_srtp_out;
	srtp_policy_t audio_remote_policy, audio_local_policy;
	int audio_srtp_suite_in, audio_srtp_suite_out;
	int has_video:1;
	int video_rtp_fd, video_rtcp_fd;
	int local_video_rtp_port, remote_video_rtp_port;
	int local_video_rtcp_port, remote_video_rtcp_port;
	guint32 video_ssrc, video_ssrc_peer;
	int video_pt;
	const char *video_pt_name;
	srtp_t video_srtp_in, video_srtp_out;
	srtp_policy_t video_remote_policy, video_local_policy;
	int video_srtp_suite_in, video_srtp_suite_out;
} janus_sip_media;

typedef struct janus_sip_session {
	janus_plugin_session *handle;
	ssip_t *stack;
	janus_sip_account account;
	janus_sip_call_status status;
	janus_sip_media media;
	char *transaction;
	char *callee;
	janus_recorder *arc;		/* The Janus recorder instance for this user's audio, if enabled */
	janus_recorder *arc_peer;	/* The Janus recorder instance for the peer's audio, if enabled */
	janus_recorder *vrc;		/* The Janus recorder instance for this user's video, if enabled */
	janus_recorder *vrc_peer;	/* The Janus recorder instance for the peer's video, if enabled */
	janus_mutex rec_mutex;		/* Mutex to protect the recorders from race conditions */
	volatile gint hangingup;
	gint64 destroyed;	/* Time at which this session was marked as destroyed */
	janus_mutex mutex;
} janus_sip_session;
static GHashTable *sessions;
static GList *old_sessions;
static janus_mutex sessions_mutex;


#undef SU_ROOT_MAGIC_T
#define SU_ROOT_MAGIC_T	ssip_t
#undef NUA_MAGIC_T
#define NUA_MAGIC_T		ssip_t
#undef NUA_HMAGIC_T
#define NUA_HMAGIC_T	ssip_oper_t

struct ssip_s {
	su_home_t s_home[1];
	su_root_t *s_root;
	nua_t *s_nua;
	nua_handle_t *s_nh_r, *s_nh_i;
	janus_sip_session *session;
};


/* SRTP stuff (in case we need SDES) */
#define SRTP_MASTER_KEY_LENGTH	16
#define SRTP_MASTER_SALT_LENGTH	14
#define SRTP_MASTER_LENGTH (SRTP_MASTER_KEY_LENGTH + SRTP_MASTER_SALT_LENGTH)
static const char *janus_sip_srtp_error[] =
{
	"err_status_ok",
	"err_status_fail",
	"err_status_bad_param",
	"err_status_alloc_fail",
	"err_status_dealloc_fail",
	"err_status_init_fail",
	"err_status_terminus",
	"err_status_auth_fail",
	"err_status_cipher_fail",
	"err_status_replay_fail",
	"err_status_replay_old",
	"err_status_algo_fail",
	"err_status_no_such_op",
	"err_status_no_ctx",
	"err_status_cant_check",
	"err_status_key_expired",
	"err_status_socket_err",
	"err_status_signal_err",
	"err_status_nonce_bad",
	"err_status_read_fail",
	"err_status_write_fail",
	"err_status_parse_err",
	"err_status_encode_err",
	"err_status_semaphore_err",
	"err_status_pfkey_err",
};
static const gchar *janus_sip_get_srtp_error(int error) {
	if(error < 0 || error > 24)
		return NULL;
	return janus_sip_srtp_error[error];
}
static int janus_sip_srtp_set_local(janus_sip_session *session, gboolean video, char **crypto) {
	if(session == NULL)
		return -1;
	/* Generate key/salt */
	uint8_t *key = g_malloc0(SRTP_MASTER_LENGTH);
	crypto_get_random(key, SRTP_MASTER_LENGTH);
	/* Set SRTP policies */
	srtp_policy_t *policy = video ? &session->media.video_local_policy : &session->media.audio_local_policy;
	crypto_policy_set_rtp_default(&(policy->rtp));
	crypto_policy_set_rtcp_default(&(policy->rtcp));
	policy->ssrc.type = ssrc_any_inbound;
	policy->key = key;
	policy->next = NULL;
	/* Create SRTP context */
	err_status_t res = srtp_create(video ? &session->media.video_srtp_out : &session->media.audio_srtp_out, policy);
	if(res != err_status_ok) {
		/* Something went wrong... */
		JANUS_LOG(LOG_ERR, "Oops, error creating outbound SRTP session: %d (%s)\n", res, janus_sip_get_srtp_error(res));
		g_free(key);
		policy->key = NULL;
		return -2;
	}
	/* Base64 encode the salt */
	*crypto = g_base64_encode(key, SRTP_MASTER_LENGTH);
	if((video && session->media.video_srtp_out) || (!video && session->media.audio_srtp_out)) {
		JANUS_LOG(LOG_VERB, "%s outbound SRTP session created\n", video ? "Video" : "Audio");
	}
	return 0;
}
static int janus_sip_srtp_set_remote(janus_sip_session *session, gboolean video, const char *crypto, int suite) {
	if(session == NULL || crypto == NULL)
		return -1;
	/* Base64 decode the crypto string and set it as the remote SRTP context */
	gsize len = 0;
	guchar *decoded = g_base64_decode(crypto, &len);
	if(len < SRTP_MASTER_LENGTH) {
		/* FIXME Can this happen? */
		g_free(decoded);
		return -2;
	}
	/* Set SRTP policies */
	srtp_policy_t *policy = video ? &session->media.video_remote_policy : &session->media.audio_remote_policy;
	crypto_policy_set_rtp_default(&(policy->rtp));
	crypto_policy_set_rtcp_default(&(policy->rtcp));
	if(suite == 32) {
		crypto_policy_set_aes_cm_128_hmac_sha1_32(&(policy->rtp));
		crypto_policy_set_aes_cm_128_hmac_sha1_32(&(policy->rtcp));
	} else if(suite == 80) {
		crypto_policy_set_aes_cm_128_hmac_sha1_80(&(policy->rtp));
		crypto_policy_set_aes_cm_128_hmac_sha1_80(&(policy->rtcp));
	}
	policy->ssrc.type = ssrc_any_inbound;
	policy->key = decoded;
	policy->next = NULL;
	/* Create SRTP context */
	err_status_t res = srtp_create(video ? &session->media.video_srtp_in : &session->media.audio_srtp_in, policy);
	if(res != err_status_ok) {
		/* Something went wrong... */
		JANUS_LOG(LOG_ERR, "Oops, error creating inbound SRTP session: %d (%s)\n", res, janus_sip_get_srtp_error(res));
		g_free(decoded);
		policy->key = NULL;
		return -2;
	}
	if((video && session->media.video_srtp_in) || (!video && session->media.audio_srtp_in)) {
		JANUS_LOG(LOG_VERB, "%s inbound SRTP session created\n", video ? "Video" : "Audio");
	}
	return 0;
}
static void janus_sip_srtp_cleanup(janus_sip_session *session) {
	if(session == NULL)
		return;
	session->media.autoack = TRUE;
	session->media.require_srtp = FALSE;
	session->media.has_srtp_local = FALSE;
	session->media.has_srtp_remote = FALSE;
	/* Audio */
	if(session->media.audio_srtp_out)
		srtp_dealloc(session->media.audio_srtp_out);
	session->media.audio_srtp_out = NULL;
	g_free(session->media.audio_local_policy.key);
	session->media.audio_local_policy.key = NULL;
	session->media.audio_srtp_suite_out = 0;
	if(session->media.audio_srtp_in)
		srtp_dealloc(session->media.audio_srtp_in);
	session->media.audio_srtp_in = NULL;
	g_free(session->media.audio_remote_policy.key);
	session->media.audio_remote_policy.key = NULL;
	session->media.audio_srtp_suite_in = 0;
	/* Video */
	if(session->media.video_srtp_out)
		srtp_dealloc(session->media.video_srtp_out);
	session->media.video_srtp_out = NULL;
	g_free(session->media.video_local_policy.key);
	session->media.video_local_policy.key = NULL;
	session->media.video_srtp_suite_out = 0;
	if(session->media.video_srtp_in)
		srtp_dealloc(session->media.video_srtp_in);
	session->media.video_srtp_in = NULL;
	g_free(session->media.video_remote_policy.key);
	session->media.video_remote_policy.key = NULL;
	session->media.video_srtp_suite_in = 0;
}


/* Sofia Event thread */
gpointer janus_sip_sofia_thread(gpointer user_data);
/* Sofia callbacks */
void janus_sip_sofia_callback(nua_event_t event, int status, char const *phrase, nua_t *nua, nua_magic_t *magic, nua_handle_t *nh, nua_hmagic_t *hmagic, sip_t const *sip, tagi_t tags[]);
/* SDP parsing and manipulation */
void janus_sip_sdp_process(janus_sip_session *session, janus_sdp *sdp, gboolean answer);
char *janus_sip_sdp_manipulate(janus_sip_session *session, janus_sdp *sdp, gboolean answer);
/* Media */
static int janus_sip_allocate_local_ports(janus_sip_session *session);
static void *janus_sip_relay_thread(void *data);


/* URI parsing utilies */

#define JANUS_SIP_URI_MAXLEN	1024
typedef struct {
	char data[JANUS_SIP_URI_MAXLEN];
	url_t url[1];
} janus_sip_uri_t;

/* Parses a SIP URI (SIPS is not supported), returns 0 on success, -1 otherwise */
static int janus_sip_parse_uri(janus_sip_uri_t *sip_uri, const char *data) {
	g_strlcpy(sip_uri->data, data, JANUS_SIP_URI_MAXLEN);
	if (url_d(sip_uri->url, sip_uri->data) < 0 || sip_uri->url->url_type != url_sip)
		return -1;
	return 0;
}

/* Similar to the above function, but it also accepts SIPS URIs */
static int janus_sip_parse_proxy_uri(janus_sip_uri_t *sip_uri, const char *data) {
	g_strlcpy(sip_uri->data, data, JANUS_SIP_URI_MAXLEN);
	if (url_d(sip_uri->url, sip_uri->data) < 0 || (sip_uri->url->url_type != url_sip && sip_uri->url->url_type != url_sips))
		return -1;
	return 0;
}

/* Error codes */
#define JANUS_SIP_ERROR_UNKNOWN_ERROR		499
#define JANUS_SIP_ERROR_NO_MESSAGE			440
#define JANUS_SIP_ERROR_INVALID_JSON		441
#define JANUS_SIP_ERROR_INVALID_REQUEST		442
#define JANUS_SIP_ERROR_MISSING_ELEMENT		443
#define JANUS_SIP_ERROR_INVALID_ELEMENT		444
#define JANUS_SIP_ERROR_ALREADY_REGISTERED	445
#define JANUS_SIP_ERROR_INVALID_ADDRESS		446
#define JANUS_SIP_ERROR_WRONG_STATE			447
#define JANUS_SIP_ERROR_MISSING_SDP			448
#define JANUS_SIP_ERROR_LIBSOFIA_ERROR		449
#define JANUS_SIP_ERROR_IO_ERROR			450
#define JANUS_SIP_ERROR_RECORDING_ERROR		451
#define JANUS_SIP_ERROR_TOO_STRICT			452


/* SIP watchdog/garbage collector (sort of) */
void *janus_sip_watchdog(void *data);
void *janus_sip_watchdog(void *data) {
	JANUS_LOG(LOG_INFO, "SIP watchdog started\n");
	gint64 now = 0;
	while(g_atomic_int_get(&initialized) && !g_atomic_int_get(&stopping)) {
		janus_mutex_lock(&sessions_mutex);
		/* Iterate on all the sessions */
		now = janus_get_monotonic_time();
		if(old_sessions != NULL) {
			GList *sl = old_sessions;
			JANUS_LOG(LOG_HUGE, "Checking %d old SIP sessions...\n", g_list_length(old_sessions));
			while(sl) {
				janus_sip_session *session = (janus_sip_session *)sl->data;
				if(!session) {
					sl = sl->next;
					continue;
				}
				if (now-session->destroyed >= 5*G_USEC_PER_SEC) {
					/* We're lazy and actually get rid of the stuff only after a few seconds */
					JANUS_LOG(LOG_VERB, "Freeing old SIP session\n");
					GList *rm = sl->next;
					old_sessions = g_list_delete_link(old_sessions, sl);
					sl = rm;
					if (session->account.identity) {
					    g_free(session->account.identity);
					    session->account.identity = NULL;
					}
					session->account.sips = TRUE;
					if (session->account.proxy) {
					    g_free(session->account.proxy);
					    session->account.proxy = NULL;
					}
					if (session->account.secret) {
					    g_free(session->account.secret);
					    session->account.secret = NULL;
					}
					if (session->account.username) {
					    g_free(session->account.username);
					    session->account.username = NULL;
					}
					if (session->account.display_name) {
					    g_free(session->account.display_name);
					    session->account.display_name = NULL;
					}
					if (session->account.user_agent) {
					    g_free(session->account.user_agent);
					    session->account.user_agent = NULL;
					}
					if (session->account.authuser) {
					    g_free(session->account.authuser);
					    session->account.authuser = NULL;
					}
					if (session->callee) {
					    g_free(session->callee);
					    session->callee = NULL;
					}
					if (session->transaction) {
					    g_free(session->transaction);
					    session->transaction = NULL;
					}
					if (session->media.remote_ip) {
					    g_free(session->media.remote_ip);
					    session->media.remote_ip = NULL;
					}
					janus_sip_srtp_cleanup(session);
					session->handle = NULL;
					g_free(session);
					session = NULL;
					continue;
				}
				sl = sl->next;
			}
		}
		janus_mutex_unlock(&sessions_mutex);
		g_usleep(500000);
	}
	JANUS_LOG(LOG_INFO, "SIP watchdog stopped\n");
	return NULL;
}


static void janus_sip_detect_local_ip(char *buf, size_t buflen) {
	JANUS_LOG(LOG_VERB, "Autodetecting local IP...\n");

	struct sockaddr_in addr;
	socklen_t len;
	int fd = socket(AF_INET, SOCK_DGRAM, 0);
	if (fd == -1)
		goto error;
	addr.sin_family = AF_INET;
	addr.sin_port = htons(1);
	inet_pton(AF_INET, "1.2.3.4", &addr.sin_addr.s_addr);
	if (connect(fd, (const struct sockaddr*) &addr, sizeof(addr)) < 0)
		goto error;
	len = sizeof(addr);
	if (getsockname(fd, (struct sockaddr*) &addr, &len) < 0)
		goto error;
	if (getnameinfo((const struct sockaddr*) &addr, sizeof(addr),
			buf, buflen,
			NULL, 0, NI_NUMERICHOST) != 0)
		goto error;
	close(fd);
	return;

error:
	if (fd != -1)
		close(fd);
	JANUS_LOG(LOG_VERB, "Couldn't find any address! using 127.0.0.1 as the local IP... (which is NOT going to work out of your machine)\n");
	g_strlcpy(buf, "127.0.0.1", buflen);
}


/* Plugin implementation */
int janus_sip_init(janus_callbacks *callback, const char *config_path) {
	if(g_atomic_int_get(&stopping)) {
		/* Still stopping from before */
		return -1;
	}
	if(callback == NULL || config_path == NULL) {
		/* Invalid arguments */
		return -1;
	}

	/* Read configuration */
	char filename[255];
	g_snprintf(filename, 255, "%s/%s.cfg", config_path, JANUS_SIP_PACKAGE);
	JANUS_LOG(LOG_VERB, "Configuration file: %s\n", filename);
	janus_config *config = janus_config_parse(filename);
	if(config != NULL)
		janus_config_print(config);

	gboolean local_ip_set = FALSE;
	janus_config_item *item = janus_config_get_item_drilldown(config, "general", "local_ip");
	if(item && item->value) {
		int family;
		if (!janus_is_ip_valid(item->value, &family)) {
			JANUS_LOG(LOG_WARN, "Invalid local IP specified: %s, guessing the default...\n", item->value);
		} else {
			/* Verify that we can actually bind to that address */
			int fd = socket(family, SOCK_DGRAM, 0);
			if (fd == -1) {
				JANUS_LOG(LOG_WARN, "Error creating test socket, falling back to detecting IP address...\n");
			} else {
				int r;
				struct sockaddr_storage ss;
				socklen_t addrlen;
				memset(&ss, 0, sizeof(ss));
				if (family == AF_INET) {
					struct sockaddr_in *addr4 = (struct sockaddr_in*)&ss;
					addr4->sin_family = AF_INET;
					addr4->sin_port = 0;
					inet_pton(AF_INET, item->value, &(addr4->sin_addr.s_addr));
					addrlen = sizeof(struct sockaddr_in);
				} else {
					struct sockaddr_in6 *addr6 = (struct sockaddr_in6*)&ss;
					addr6->sin6_family = AF_INET6;
					addr6->sin6_port = 0;
					inet_pton(AF_INET6, item->value, &(addr6->sin6_addr.s6_addr));
					addrlen = sizeof(struct sockaddr_in6);
				}
				r = bind(fd, (const struct sockaddr*)&ss, addrlen);
				close(fd);
				if (r < 0) {
					JANUS_LOG(LOG_WARN, "Error setting local IP address to %s, falling back to detecting IP address...\n", item->value);
				} else {
					g_strlcpy(local_ip, item->value, sizeof(local_ip));
					local_ip_set = TRUE;
				}
			}
		}
	}
	if (!local_ip_set)
		janus_sip_detect_local_ip(local_ip, sizeof(local_ip));
	JANUS_LOG(LOG_VERB, "Local IP set to %s\n", local_ip);

	item = janus_config_get_item_drilldown(config, "general", "keepalive_interval");
	if(item && item->value)
		keepalive_interval = atoi(item->value);
	JANUS_LOG(LOG_VERB, "SIP keep-alive interval set to %d seconds\n", keepalive_interval);

	item = janus_config_get_item_drilldown(config, "general", "register_ttl");
	if(item && item->value)
		register_ttl = atoi(item->value);
	JANUS_LOG(LOG_VERB, "SIP registration TTL set to %d seconds\n", register_ttl);

	item = janus_config_get_item_drilldown(config, "general", "behind_nat");
	if(item && item->value)
		behind_nat = janus_is_true(item->value);

	item = janus_config_get_item_drilldown(config, "general", "user_agent");
	if(item && item->value)
		user_agent = g_strdup(item->value);
	else
		user_agent = g_strdup("Janus WebRTC Gateway SIP Plugin "JANUS_SIP_VERSION_STRING);
	JANUS_LOG(LOG_VERB, "SIP User-Agent set to %s\n", user_agent);

	/* This plugin actually has nothing to configure... */
	janus_config_destroy(config);
	config = NULL;

	/* Setup sofia */
	su_init();

	sessions = g_hash_table_new(NULL, NULL);
	janus_mutex_init(&sessions_mutex);
	messages = g_async_queue_new_full((GDestroyNotify) janus_sip_message_free);
	/* This is the callback we'll need to invoke to contact the gateway */
	gateway = callback;

	g_atomic_int_set(&initialized, 1);

	GError *error = NULL;
	/* Start the sessions watchdog */
	watchdog = g_thread_try_new("sip watchdog", &janus_sip_watchdog, NULL, &error);
	if(error != NULL) {
		g_atomic_int_set(&initialized, 0);
		JANUS_LOG(LOG_ERR, "Got error %d (%s) trying to launch the SIP watchdog thread...\n", error->code, error->message ? error->message : "??");
		return -1;
	}
	/* Launch the thread that will handle incoming messages */
	handler_thread = g_thread_try_new("sip handler", janus_sip_handler, NULL, &error);
	if(error != NULL) {
		g_atomic_int_set(&initialized, 0);
		JANUS_LOG(LOG_ERR, "Got error %d (%s) trying to launch the SIP handler thread...\n", error->code, error->message ? error->message : "??");
		return -1;
	}
	JANUS_LOG(LOG_INFO, "%s initialized!\n", JANUS_SIP_NAME);
	return 0;
}

void janus_sip_destroy(void) {
	if(!g_atomic_int_get(&initialized))
		return;
	g_atomic_int_set(&stopping, 1);

	g_async_queue_push(messages, &exit_message);
	if(handler_thread != NULL) {
		g_thread_join(handler_thread);
		handler_thread = NULL;
	}
	if(watchdog != NULL) {
		g_thread_join(watchdog);
		watchdog = NULL;
	}
	/* FIXME We should destroy the sessions cleanly */
	janus_mutex_lock(&sessions_mutex);
	g_hash_table_destroy(sessions);
	janus_mutex_unlock(&sessions_mutex);
	g_async_queue_unref(messages);
	messages = NULL;
	sessions = NULL;
	g_atomic_int_set(&initialized, 0);
	g_atomic_int_set(&stopping, 0);

	/* Deinitialize sofia */
	su_deinit();

	JANUS_LOG(LOG_INFO, "%s destroyed!\n", JANUS_SIP_NAME);
}

int janus_sip_get_api_compatibility(void) {
	/* Important! This is what your plugin MUST always return: don't lie here or bad things will happen */
	return JANUS_PLUGIN_API_VERSION;
}

int janus_sip_get_version(void) {
	return JANUS_SIP_VERSION;
}

const char *janus_sip_get_version_string(void) {
	return JANUS_SIP_VERSION_STRING;
}

const char *janus_sip_get_description(void) {
	return JANUS_SIP_DESCRIPTION;
}

const char *janus_sip_get_name(void) {
	return JANUS_SIP_NAME;
}

const char *janus_sip_get_author(void) {
	return JANUS_SIP_AUTHOR;
}

const char *janus_sip_get_package(void) {
	return JANUS_SIP_PACKAGE;
}

void janus_sip_create_session(janus_plugin_session *handle, int *error) {
	if(g_atomic_int_get(&stopping) || !g_atomic_int_get(&initialized)) {
		*error = -1;
		return;
	}
	janus_sip_session *session = g_malloc0(sizeof(janus_sip_session));
	session->handle = handle;
	session->account.identity = NULL;
	session->account.sips = TRUE;
	session->account.username = NULL;
	session->account.display_name = NULL;
	session->account.user_agent = NULL;
	session->account.authuser = NULL;
	session->account.secret = NULL;
	session->account.secret_type = janus_sip_secret_type_unknown;
	session->account.sip_port = 0;
	session->account.proxy = NULL;
	session->account.registration_status = janus_sip_registration_status_unregistered;
	session->status = janus_sip_call_status_idle;
	session->stack = NULL;
	session->transaction = NULL;
	session->callee = NULL;
	session->media.remote_ip = NULL;
	session->media.ready = 0;
	session->media.autoack = TRUE;
	session->media.require_srtp = FALSE;
	session->media.has_srtp_local = FALSE;
	session->media.has_srtp_remote = FALSE;
	session->media.has_audio = 0;
	session->media.audio_rtp_fd = -1;
	session->media.audio_rtcp_fd= -1;
	session->media.local_audio_rtp_port = 0;
	session->media.remote_audio_rtp_port = 0;
	session->media.local_audio_rtcp_port = 0;
	session->media.remote_audio_rtcp_port = 0;
	session->media.audio_ssrc = 0;
	session->media.audio_ssrc_peer = 0;
	session->media.audio_pt = -1;
	session->media.audio_pt_name = NULL;
	session->media.audio_srtp_suite_in = 0;
	session->media.audio_srtp_suite_out = 0;
	session->media.has_video = 0;
	session->media.video_rtp_fd = -1;
	session->media.video_rtcp_fd= -1;
	session->media.local_video_rtp_port = 0;
	session->media.remote_video_rtp_port = 0;
	session->media.local_video_rtcp_port = 0;
	session->media.remote_video_rtcp_port = 0;
	session->media.video_ssrc = 0;
	session->media.video_ssrc_peer = 0;
	session->media.video_pt = -1;
	session->media.video_pt_name = NULL;
	session->media.video_srtp_suite_in = 0;
	session->media.video_srtp_suite_out = 0;
	janus_mutex_init(&session->rec_mutex);
	session->destroyed = 0;
	g_atomic_int_set(&session->hangingup, 0);
	janus_mutex_init(&session->mutex);
	handle->plugin_handle = session;

	janus_mutex_lock(&sessions_mutex);
	g_hash_table_insert(sessions, handle, session);
	janus_mutex_unlock(&sessions_mutex);

	return;
}

void janus_sip_destroy_session(janus_plugin_session *handle, int *error) {
	if(g_atomic_int_get(&stopping) || !g_atomic_int_get(&initialized)) {
		*error = -1;
		return;
	}
	janus_sip_session *session = (janus_sip_session *)handle->plugin_handle;
	if(!session) {
		JANUS_LOG(LOG_ERR, "No SIP session associated with this handle...\n");
		*error = -2;
		return;
	}
	janus_mutex_lock(&sessions_mutex);
	if(!session->destroyed) {
		g_hash_table_remove(sessions, handle);
		janus_sip_hangup_media(handle);
		session->destroyed = janus_get_monotonic_time();
		JANUS_LOG(LOG_VERB, "Destroying SIP session (%s)...\n", session->account.username ? session->account.username : "unregistered user");
		if(session->stack != NULL) {
			/* Shutdown the NUA: this will remove the session later on */
			nua_shutdown(session->stack->s_nua);
		} else {
			/* No stack, maybe never registered: cleaning up and removing the session is done in a lazy way */
			old_sessions = g_list_append(old_sessions, session);
		}
	}
	janus_mutex_unlock(&sessions_mutex);
	return;
}

json_t *janus_sip_query_session(janus_plugin_session *handle) {
	if(g_atomic_int_get(&stopping) || !g_atomic_int_get(&initialized)) {
		return NULL;
	}
	janus_sip_session *session = (janus_sip_session *)handle->plugin_handle;
	if(!session) {
		JANUS_LOG(LOG_ERR, "No session associated with this handle...\n");
		return NULL;
	}
	/* Provide some generic info, e.g., if we're in a call and with whom */
	json_t *info = json_object();
	json_object_set_new(info, "username", session->account.username ? json_string(session->account.username) : NULL);
	json_object_set_new(info, "display_name", session->account.display_name ? json_string(session->account.display_name) : NULL);
	json_object_set_new(info, "user_agent", session->account.user_agent ? json_string(session->account.user_agent) : NULL);
	json_object_set_new(info, "identity", session->account.identity ? json_string(session->account.identity) : NULL);
	json_object_set_new(info, "registration_status", json_string(janus_sip_registration_status_string(session->account.registration_status)));
	json_object_set_new(info, "call_status", json_string(janus_sip_call_status_string(session->status)));
	if(session->callee) {
		json_object_set_new(info, "callee", json_string(session->callee ? session->callee : "??"));
		json_object_set_new(info, "auto-ack", json_string(session->media.autoack ? "yes" : "no"));
		json_object_set_new(info, "srtp-required", json_string(session->media.require_srtp ? "yes" : "no"));
		json_object_set_new(info, "sdes-local", json_string(session->media.has_srtp_local ? "yes" : "no"));
		json_object_set_new(info, "sdes-remote", json_string(session->media.has_srtp_remote ? "yes" : "no"));
	}
	if(session->arc || session->vrc || session->arc_peer || session->vrc_peer) {
		json_t *recording = json_object();
		if(session->arc && session->arc->filename)
			json_object_set_new(recording, "audio", json_string(session->arc->filename));
		if(session->vrc && session->vrc->filename)
			json_object_set_new(recording, "video", json_string(session->vrc->filename));
		if(session->arc_peer && session->arc_peer->filename)
			json_object_set_new(recording, "audio-peer", json_string(session->arc_peer->filename));
		if(session->vrc_peer && session->vrc_peer->filename)
			json_object_set_new(recording, "video-peer", json_string(session->vrc_peer->filename));
		json_object_set_new(info, "recording", recording);
	}
	json_object_set_new(info, "destroyed", json_integer(session->destroyed));
	return info;
}

struct janus_plugin_result *janus_sip_handle_message(janus_plugin_session *handle, char *transaction, json_t *message, json_t *jsep) {
	if(g_atomic_int_get(&stopping) || !g_atomic_int_get(&initialized))
		return janus_plugin_result_new(JANUS_PLUGIN_ERROR, g_atomic_int_get(&stopping) ? "Shutting down" : "Plugin not initialized", NULL);
	janus_sip_message *msg = g_malloc0(sizeof(janus_sip_message));
	msg->handle = handle;
	msg->transaction = transaction;
	msg->message = message;
	msg->jsep = jsep;
	g_async_queue_push(messages, msg);

	/* All the requests to this plugin are handled asynchronously */
	return janus_plugin_result_new(JANUS_PLUGIN_OK_WAIT, NULL, NULL);
}

void janus_sip_setup_media(janus_plugin_session *handle) {
	JANUS_LOG(LOG_INFO, "WebRTC media is now available\n");
	if(g_atomic_int_get(&stopping) || !g_atomic_int_get(&initialized))
		return;
	janus_sip_session *session = (janus_sip_session *)handle->plugin_handle;
	if(!session) {
		JANUS_LOG(LOG_ERR, "No session associated with this handle...\n");
		return;
	}
	if(session->destroyed)
		return;
	g_atomic_int_set(&session->hangingup, 0);
	/* TODO Only relay RTP/RTCP when we get this event */
}

void janus_sip_incoming_rtp(janus_plugin_session *handle, int video, char *buf, int len) {
	if(handle == NULL || handle->stopped || g_atomic_int_get(&stopping) || !g_atomic_int_get(&initialized))
		return;
	if(gateway) {
		/* Honour the audio/video active flags */
		janus_sip_session *session = (janus_sip_session *)handle->plugin_handle;
		if(!session || session->destroyed) {
			JANUS_LOG(LOG_ERR, "No session associated with this handle...\n");
			return;
		}
		if(session->status != janus_sip_call_status_incall)
			return;
		/* Forward to our SIP peer */
		if(video) {
			if(session->media.video_ssrc == 0) {
				rtp_header *header = (rtp_header *)buf;
				session->media.video_ssrc = ntohl(header->ssrc);
				JANUS_LOG(LOG_VERB, "Got SIP video SSRC: %"SCNu32"\n", session->media.video_ssrc);
			}
			if(session->media.has_video && session->media.video_rtp_fd) {
				/* Save the frame if we're recording */
				janus_recorder_save_frame(session->vrc, buf, len);
				/* Is SRTP involved? */
				if(session->media.has_srtp_local) {
					char sbuf[2048];
					memcpy(&sbuf, buf, len);
					int protected = len;
					int res = srtp_protect(session->media.video_srtp_out, &sbuf, &protected);
					if(res != err_status_ok) {
						rtp_header *header = (rtp_header *)&sbuf;
						guint32 timestamp = ntohl(header->timestamp);
						guint16 seq = ntohs(header->seq_number);
						JANUS_LOG(LOG_ERR, "[SIP-%s] Video SRTP protect error... %s (len=%d-->%d, ts=%"SCNu32", seq=%"SCNu16")...\n",
							session->account.username, janus_sip_get_srtp_error(res), len, protected, timestamp, seq);
					} else {
						/* Forward the frame to the peer */
						send(session->media.video_rtp_fd, sbuf, protected, 0);
					}
				} else {
					/* Forward the frame to the peer */
					send(session->media.video_rtp_fd, buf, len, 0);
				}
			}
		} else {
			if(session->media.audio_ssrc == 0) {
				rtp_header *header = (rtp_header *)buf;
				session->media.audio_ssrc = ntohl(header->ssrc);
				JANUS_LOG(LOG_VERB, "Got SIP audio SSRC: %"SCNu32"\n", session->media.audio_ssrc);
			}
			if(session->media.has_audio && session->media.audio_rtp_fd) {
				/* Save the frame if we're recording */
				janus_recorder_save_frame(session->arc, buf, len);
				/* Is SRTP involved? */
				if(session->media.has_srtp_local) {
					char sbuf[2048];
					memcpy(&sbuf, buf, len);
					int protected = len;
					int res = srtp_protect(session->media.audio_srtp_out, &sbuf, &protected);
					if(res != err_status_ok) {
						rtp_header *header = (rtp_header *)&sbuf;
						guint32 timestamp = ntohl(header->timestamp);
						guint16 seq = ntohs(header->seq_number);
						JANUS_LOG(LOG_ERR, "[SIP-%s] Audio SRTP protect error... %s (len=%d-->%d, ts=%"SCNu32", seq=%"SCNu16")...\n",
							session->account.username, janus_sip_get_srtp_error(res), len, protected, timestamp, seq);
					} else {
						/* Forward the frame to the peer */
						send(session->media.audio_rtp_fd, sbuf, protected, 0);
					}
				} else {
					/* Forward the frame to the peer */
					send(session->media.audio_rtp_fd, buf, len, 0);
				}
			}
		}
	}
}

void janus_sip_incoming_rtcp(janus_plugin_session *handle, int video, char *buf, int len) {
	if(handle == NULL || handle->stopped || g_atomic_int_get(&stopping) || !g_atomic_int_get(&initialized))
		return;
	if(gateway) {
		janus_sip_session *session = (janus_sip_session *)handle->plugin_handle;
		if(!session || session->destroyed) {
			JANUS_LOG(LOG_ERR, "No session associated with this handle...\n");
			return;
		}
		if(session->status != janus_sip_call_status_incall)
			return;
		/* Forward to our SIP peer */
		if(video) {
			if(session->media.has_video && session->media.video_rtcp_fd) {
				/* Is SRTP involved? */
				if(session->media.has_srtp_local) {
					char sbuf[2048];
					memcpy(&sbuf, buf, len);
					int protected = len;
					int res = srtp_protect_rtcp(session->media.video_srtp_out, &sbuf, &protected);
					if(res != err_status_ok) {
						JANUS_LOG(LOG_ERR, "[SIP-%s] Video SRTCP protect error... %s (len=%d-->%d)...\n",
							session->account.username, janus_sip_get_srtp_error(res), len, protected);
					} else {
						/* Fix SSRCs as the gateway does */
						JANUS_LOG(LOG_HUGE, "[SIP] Fixing SSRCs (local %u, peer %u)\n",
							session->media.video_ssrc, session->media.video_ssrc_peer);
						janus_rtcp_fix_ssrc(NULL, (char *)buf, len, 1, session->media.video_ssrc, session->media.video_ssrc_peer);
						/* Forward the message to the peer */
						send(session->media.video_rtcp_fd, sbuf, protected, 0);
					}
				} else {
					/* Fix SSRCs as the gateway does */
					JANUS_LOG(LOG_HUGE, "[SIP] Fixing SSRCs (local %u, peer %u)\n",
						session->media.video_ssrc, session->media.video_ssrc_peer);
					janus_rtcp_fix_ssrc(NULL, (char *)buf, len, 1, session->media.video_ssrc, session->media.video_ssrc_peer);
					/* Forward the message to the peer */
					send(session->media.video_rtcp_fd, buf, len, 0);
				}
			}
		} else {
			if(session->media.has_audio && session->media.audio_rtcp_fd) {
				/* Is SRTP involved? */
				if(session->media.has_srtp_local) {
					char sbuf[2048];
					memcpy(&sbuf, buf, len);
					int protected = len;
					int res = srtp_protect_rtcp(session->media.audio_srtp_out, &sbuf, &protected);
					if(res != err_status_ok) {
						JANUS_LOG(LOG_ERR, "[SIP-%s] Audio SRTCP protect error... %s (len=%d-->%d)...\n",
							session->account.username, janus_sip_get_srtp_error(res), len, protected);
					} else {
						/* Fix SSRCs as the gateway does */
						JANUS_LOG(LOG_HUGE, "[SIP] Fixing SSRCs (local %u, peer %u)\n",
							session->media.audio_ssrc, session->media.audio_ssrc_peer);
						janus_rtcp_fix_ssrc(NULL, (char *)buf, len, 1, session->media.audio_ssrc, session->media.audio_ssrc_peer);
						/* Forward the message to the peer */
						send(session->media.audio_rtcp_fd, sbuf, protected, 0);
					}
				} else {
					/* Fix SSRCs as the gateway does */
					JANUS_LOG(LOG_HUGE, "[SIP] Fixing SSRCs (local %u, peer %u)\n",
						session->media.audio_ssrc, session->media.audio_ssrc_peer);
					janus_rtcp_fix_ssrc(NULL, (char *)buf, len, 1, session->media.audio_ssrc, session->media.audio_ssrc_peer);
					/* Forward the message to the peer */
					send(session->media.audio_rtcp_fd, buf, len, 0);
				}
			}
		}
	}
}

void janus_sip_hangup_media(janus_plugin_session *handle) {
	JANUS_LOG(LOG_INFO, "No WebRTC media anymore\n");
	if(g_atomic_int_get(&stopping) || !g_atomic_int_get(&initialized))
		return;
	janus_sip_session *session = (janus_sip_session *)handle->plugin_handle;
	if(!session) {
		JANUS_LOG(LOG_ERR, "No session associated with this handle...\n");
		return;
	}
	if(session->destroyed)
		return;
	if(g_atomic_int_add(&session->hangingup, 1))
		return;
	if(!(session->status == janus_sip_call_status_inviting ||
		 session->status == janus_sip_call_status_invited ||
		 session->status == janus_sip_call_status_incall))
		return;
	/* Get rid of the recorders, if available */
	janus_mutex_lock(&session->rec_mutex);
	if(session->arc) {
		janus_recorder_close(session->arc);
		JANUS_LOG(LOG_INFO, "Closed user's audio recording %s\n", session->arc->filename ? session->arc->filename : "??");
		janus_recorder_free(session->arc);
	}
	session->arc = NULL;
	if(session->arc_peer) {
		janus_recorder_close(session->arc_peer);
		JANUS_LOG(LOG_INFO, "Closed peer's audio recording %s\n", session->arc_peer->filename ? session->arc_peer->filename : "??");
		janus_recorder_free(session->arc_peer);
	}
	session->arc_peer = NULL;
	if(session->vrc) {
		janus_recorder_close(session->vrc);
		JANUS_LOG(LOG_INFO, "Closed user's video recording %s\n", session->vrc->filename ? session->vrc->filename : "??");
		janus_recorder_free(session->vrc);
	}
	session->vrc = NULL;
	if(session->vrc_peer) {
		janus_recorder_close(session->vrc_peer);
		JANUS_LOG(LOG_INFO, "Closed peer's video recording %s\n", session->vrc_peer->filename ? session->vrc_peer->filename : "??");
		janus_recorder_free(session->vrc_peer);
	}
	session->vrc_peer = NULL;
	janus_mutex_unlock(&session->rec_mutex);
	/* FIXME Simulate a "hangup" coming from the browser */
	janus_sip_message *msg = g_malloc0(sizeof(janus_sip_message));
	msg->handle = handle;
	msg->message = json_pack("{ss}", "request", "hangup");
	msg->transaction = NULL;
	msg->jsep = NULL;
	g_async_queue_push(messages, msg);
}

/* Thread to handle incoming messages */
static void *janus_sip_handler(void *data) {
	JANUS_LOG(LOG_VERB, "Joining SIP handler thread\n");
	janus_sip_message *msg = NULL;
	int error_code = 0;
	char error_cause[512];
	json_t *root = NULL;
	while(g_atomic_int_get(&initialized) && !g_atomic_int_get(&stopping)) {
		msg = g_async_queue_pop(messages);
		if(msg == NULL)
			continue;
		if(msg == &exit_message)
			break;
		if(msg->handle == NULL) {
			janus_sip_message_free(msg);
			continue;
		}
		janus_sip_session *session = NULL;
		janus_mutex_lock(&sessions_mutex);
		if(g_hash_table_lookup(sessions, msg->handle) != NULL ) {
			session = (janus_sip_session *)msg->handle->plugin_handle;
		}
		janus_mutex_unlock(&sessions_mutex);
		if(!session) {
			JANUS_LOG(LOG_ERR, "No session associated with this handle...\n");
			janus_sip_message_free(msg);
			continue;
		}
		if(session->destroyed) {
			janus_sip_message_free(msg);
			continue;
		}
		/* Handle request */
		error_code = 0;
		root = msg->message;
		if(msg->message == NULL) {
			JANUS_LOG(LOG_ERR, "No message??\n");
			error_code = JANUS_SIP_ERROR_NO_MESSAGE;
			g_snprintf(error_cause, 512, "%s", "No message??");
			goto error;
		}
		if(!json_is_object(root)) {
			JANUS_LOG(LOG_ERR, "JSON error: not an object\n");
			error_code = JANUS_SIP_ERROR_INVALID_JSON;
			g_snprintf(error_cause, 512, "JSON error: not an object");
			goto error;
		}
		JANUS_VALIDATE_JSON_OBJECT(root, request_parameters,
			error_code, error_cause, TRUE,
			JANUS_SIP_ERROR_MISSING_ELEMENT, JANUS_SIP_ERROR_INVALID_ELEMENT);
		if(error_code != 0)
			goto error;
		json_t *request = json_object_get(root, "request");
		const char *request_text = json_string_value(request);
		json_t *result = NULL;

		if(!strcasecmp(request_text, "register")) {
			/* Send a REGISTER */
			if(session->account.registration_status > janus_sip_registration_status_unregistered) {
				JANUS_LOG(LOG_ERR, "Already registered (%s)\n", session->account.username);
				error_code = JANUS_SIP_ERROR_ALREADY_REGISTERED;
				g_snprintf(error_cause, 512, "Already registered (%s)", session->account.username);
				goto error;
			}

			/* Cleanup old values */
			if(session->account.identity != NULL)
				g_free(session->account.identity);
			session->account.identity = NULL;
			session->account.sips = TRUE;
			if(session->account.username != NULL)
				g_free(session->account.username);
			session->account.username = NULL;
			if(session->account.display_name != NULL)
				g_free(session->account.display_name);
			session->account.display_name = NULL;
			if(session->account.authuser != NULL)
				g_free(session->account.authuser);
			session->account.authuser = NULL;
			if(session->account.secret != NULL)
				g_free(session->account.secret);
			session->account.secret = NULL;
			session->account.secret_type = janus_sip_secret_type_unknown;
			if(session->account.proxy != NULL)
				g_free(session->account.proxy);
			session->account.proxy = NULL;
			if(session->account.user_agent != NULL)
				g_free(session->account.user_agent);
			session->account.user_agent = NULL;
			session->account.registration_status = janus_sip_registration_status_unregistered;

			gboolean guest = FALSE;
			JANUS_VALIDATE_JSON_OBJECT(root, register_parameters,
				error_code, error_cause, TRUE,
				JANUS_SIP_ERROR_MISSING_ELEMENT, JANUS_SIP_ERROR_INVALID_ELEMENT);
			if(error_code != 0)
				goto error;
			json_t *type = json_object_get(root, "type");
			if(type != NULL) {
				const char *type_text = json_string_value(type);
				if(!strcmp(type_text, "guest")) {
					JANUS_LOG(LOG_INFO, "Registering as a guest\n");
					guest = TRUE;
				} else {
					JANUS_LOG(LOG_WARN, "Unknown type '%s', ignoring...\n", type_text);
				}
			}

			gboolean send_register = TRUE;
			json_t *do_register = json_object_get(root, "send_register");
			if(do_register != NULL) {
				if(guest) {
					JANUS_LOG(LOG_ERR, "Conflicting elements: send_register cannot be true if guest is true\n");
					error_code = JANUS_SIP_ERROR_INVALID_ELEMENT;
					g_snprintf(error_cause, 512, "Conflicting elements: send_register cannot be true if guest is true");
					goto error;
				}
				send_register = json_is_true(do_register);
			}

			gboolean sips = TRUE;
			json_t *do_sips = json_object_get(root, "sips");
			if(do_sips != NULL) {
				sips = json_is_true(do_sips);
			}

			/* Parse address */
			json_t *proxy = json_object_get(root, "proxy");
			const char *proxy_text = NULL;

			if (proxy && !json_is_null(proxy)) {
				/* Has to be validated separately because it could be null */
				JANUS_VALIDATE_JSON_OBJECT(root, proxy_parameters,
					error_code, error_cause, TRUE,
					JANUS_SIP_ERROR_MISSING_ELEMENT, JANUS_SIP_ERROR_INVALID_ELEMENT);
				if(error_code != 0)
					goto error;
				proxy_text = json_string_value(proxy);
				janus_sip_uri_t proxy_uri;
				if (janus_sip_parse_proxy_uri(&proxy_uri, proxy_text) < 0) {
					JANUS_LOG(LOG_ERR, "Invalid proxy address %s\n", proxy_text);
					error_code = JANUS_SIP_ERROR_INVALID_ADDRESS;
					g_snprintf(error_cause, 512, "Invalid proxy address %s\n", proxy_text);
					goto error;
				}
			}

			/* Parse register TTL */
			int ttl = register_ttl;
			json_t *reg_ttl = json_object_get(root, "register_ttl");
			if (reg_ttl && json_is_integer(reg_ttl))
				ttl = json_integer_value(reg_ttl);
			if (ttl <= 0)
				ttl = JANUS_DEFAULT_REGISTER_TTL;

			/* Parse display name */
			const char* display_name_text = NULL;
			json_t *display_name = json_object_get(root, "display_name");
			if (display_name && json_is_string(display_name))
				display_name_text = json_string_value(display_name);

			/* Parse user agent */
			const char* user_agent_text = NULL;
			json_t *user_agent = json_object_get(root, "user_agent");
			if (user_agent && json_is_string(user_agent))
				user_agent_text = json_string_value(user_agent);

			/* Now the user part, if needed */
			json_t *username = json_object_get(root, "username");
			if(!guest && !username) {
				/* The username is mandatory if we're not registering as guests */
				JANUS_LOG(LOG_ERR, "Missing element (username)\n");
				error_code = JANUS_SIP_ERROR_MISSING_ELEMENT;
				g_snprintf(error_cause, 512, "Missing element (username)");
				goto error;
			}
			const char *username_text = NULL;
			janus_sip_uri_t username_uri;
			char user_id[256];
			if(username) {
				/* Parse address */
				username_text = json_string_value(username);
				if (janus_sip_parse_uri(&username_uri, username_text) < 0) {
					JANUS_LOG(LOG_ERR, "Invalid user address %s\n", username_text);
					error_code = JANUS_SIP_ERROR_INVALID_ADDRESS;
					g_snprintf(error_cause, 512, "Invalid user address %s\n", username_text);
					goto error;
				}
				g_strlcpy(user_id, username_uri.url->url_user, sizeof(user_id));
			}
			if(guest) {
				/* Not needed, we can stop here: just pick a random username if it wasn't provided and say we're registered */
				if(!username)
					g_snprintf(user_id, 255, "janus-sip-%"SCNu32"", janus_random_uint32());
				JANUS_LOG(LOG_INFO, "Guest will have username %s\n", user_id);
				send_register = FALSE;
			} else {
				json_t *secret = json_object_get(root, "secret");
				json_t *ha1_secret = json_object_get(root, "ha1_secret");
				json_t *authuser = json_object_get(root, "authuser");
				if(!secret && !ha1_secret) {
					JANUS_LOG(LOG_ERR, "Missing element (secret or ha1_secret)\n");
					error_code = JANUS_SIP_ERROR_MISSING_ELEMENT;
					g_snprintf(error_cause, 512, "Missing element (secret or ha1_secret)");
					goto error;
				}
				if(secret && ha1_secret) {
					JANUS_LOG(LOG_ERR, "Conflicting elements specified (secret and ha1_secret)\n");
					error_code = JANUS_SIP_ERROR_INVALID_ELEMENT;
					g_snprintf(error_cause, 512, "Conflicting elements specified (secret and ha1_secret)");
					goto error;
				}
				const char *secret_text;
				if(secret) {
					secret_text = json_string_value(secret);
					session->account.secret = g_strdup(secret_text);
					session->account.secret_type = janus_sip_secret_type_plaintext;
				} else {
					secret_text = json_string_value(ha1_secret);
					session->account.secret = g_strdup(secret_text);
					session->account.secret_type = janus_sip_secret_type_hashed;
				}
				if (authuser) {
					const char *authuser_text;
					authuser_text = json_string_value(authuser);
					session->account.authuser = g_strdup(authuser_text);
				} else {
					session->account.authuser = g_strdup(user_id);
				}
				/* Got the values, try registering now */
				JANUS_LOG(LOG_VERB, "Registering user %s (secret %s) @ %s through %s\n",
					username_text, secret_text, username_uri.url->url_host, proxy_text != NULL ? proxy_text : "(null)");
			}

			session->account.identity = g_strdup(username_text);
			session->account.sips = sips;
			session->account.username = g_strdup(user_id);
			if (display_name_text) {
				session->account.display_name = g_strdup(display_name_text);
			}
			if (user_agent_text) {
				session->account.user_agent = g_strdup(user_agent_text);
			}
			if (proxy_text) {
				session->account.proxy = g_strdup(proxy_text);
			}

			session->account.registration_status = janus_sip_registration_status_registering;
			if(session->stack == NULL) {
				/* Start the thread first */
				GError *error = NULL;
				char tname[16];
				g_snprintf(tname, sizeof(tname), "sip %s", session->account.username);
				g_thread_try_new(tname, janus_sip_sofia_thread, session, &error);
				if(error != NULL) {
					JANUS_LOG(LOG_ERR, "Got error %d (%s) trying to launch the SIP Sofia thread...\n", error->code, error->message ? error->message : "??");
					error_code = JANUS_SIP_ERROR_UNKNOWN_ERROR;
					g_snprintf(error_cause, 512, "Got error %d (%s) trying to launch the SIP Sofia thread", error->code, error->message ? error->message : "??");
					goto error;
				}
				long int timeout = 0;
				while(session->stack == NULL || session->stack->s_nua == NULL) {
					g_usleep(100000);
					timeout += 100000;
					if(timeout >= 2000000) {
						break;
					}
				}
				if(timeout >= 2000000) {
					JANUS_LOG(LOG_ERR, "Two seconds passed and still no NUA, problems with the thread?\n");
					error_code = JANUS_SIP_ERROR_UNKNOWN_ERROR;
					g_snprintf(error_cause, 512, "Two seconds passed and still no NUA, problems with the thread?");
					goto error;
				}
			}
			if(session->stack->s_nh_r != NULL) {
				nua_handle_destroy(session->stack->s_nh_r);
				session->stack->s_nh_r = NULL;
			}

			if (send_register) {
				session->stack->s_nh_r = nua_handle(session->stack->s_nua, session, TAG_END());
				if(session->stack->s_nh_r == NULL) {
					JANUS_LOG(LOG_ERR, "NUA Handle for REGISTER still null??\n");
					error_code = JANUS_SIP_ERROR_LIBSOFIA_ERROR;
					g_snprintf(error_cause, 512, "Invalid NUA Handle");
					goto error;
				}
				char ttl_text[20];
				g_snprintf(ttl_text, sizeof(ttl_text), "%d", ttl);
				nua_register(session->stack->s_nh_r,
					NUTAG_M_USERNAME(session->account.username),
					SIPTAG_FROM_STR(username_text),
					SIPTAG_TO_STR(username_text),
					SIPTAG_EXPIRES_STR(ttl_text),
					NUTAG_PROXY(proxy_text),
					TAG_END());
				result = json_object();
				json_object_set_new(result, "event", json_string("registering"));
			} else {
				JANUS_LOG(LOG_VERB, "Not sending a SIP REGISTER: either send_register was set to false or guest mode was enabled\n");
				session->account.registration_status = janus_sip_registration_status_disabled;
				result = json_object();
				json_object_set_new(result, "event", json_string("registered"));
				json_object_set_new(result, "username", json_string(session->account.username));
				json_object_set_new(result, "register_sent", json_false());
			}
		} else if(!strcasecmp(request_text, "call")) {
			/* Call another peer */
			if(session->stack == NULL) {
				JANUS_LOG(LOG_ERR, "Wrong state (register first)\n");
				error_code = JANUS_SIP_ERROR_WRONG_STATE;
				g_snprintf(error_cause, 512, "Wrong state (register first)");
				goto error;
			}
			if(session->status >= janus_sip_call_status_inviting) {
				JANUS_LOG(LOG_ERR, "Wrong state (already in a call? status=%s)\n", janus_sip_call_status_string(session->status));
				error_code = JANUS_SIP_ERROR_WRONG_STATE;
				g_snprintf(error_cause, 512, "Wrong state (already in a call? status=%s)", janus_sip_call_status_string(session->status));
				goto error;
			}
			JANUS_VALIDATE_JSON_OBJECT(root, call_parameters,
				error_code, error_cause, TRUE,
				JANUS_SIP_ERROR_MISSING_ELEMENT, JANUS_SIP_ERROR_INVALID_ELEMENT);
			if(error_code != 0)
				goto error;
			json_t *uri = json_object_get(root, "uri");
			/* Check if we need to ACK manually (e.g., for the Record-Route hack) */
			json_t *autoack = json_object_get(root, "autoack");
			gboolean do_autoack = autoack ? json_is_true(autoack) : TRUE;
			/* Check if the INVITE needs to be enriched with custom headers */
			char custom_headers[2048];
			custom_headers[0] = '\0';
			json_t *headers = json_object_get(root, "headers");
			if(headers) {
				if(json_object_size(headers) > 0) {
					/* Parse custom headers */
					const char *key = NULL;
					json_t *value = NULL;
					void *iter = json_object_iter(headers);
					while(iter != NULL) {
						key = json_object_iter_key(iter);
						value = json_object_get(headers, key);
						if(value == NULL || !json_is_string(value)) {
							JANUS_LOG(LOG_WARN, "Skipping header '%s': value is not a string\n", key);
							iter = json_object_iter_next(headers, iter);
							continue;
						}
						char h[255];
						g_snprintf(h, 255, "%s: %s\r\n", key, json_string_value(value));
						JANUS_LOG(LOG_VERB, "Adding custom header, %s", h);
						g_strlcat(custom_headers, h, 2048);
						iter = json_object_iter_next(headers, iter);
					}
				}
			}
			/* SDES-SRTP is disabled by default, let's see if we need to enable it */
			gboolean offer_srtp = FALSE, require_srtp = FALSE;
			json_t *srtp = json_object_get(root, "srtp");
			if(srtp) {
				const char *srtp_text = json_string_value(srtp);
				if(!strcasecmp(srtp_text, "sdes_optional")) {
					/* Negotiate SDES, but make it optional */
					offer_srtp = TRUE;
				} else if(!strcasecmp(srtp_text, "sdes_mandatory")) {
					/* Negotiate SDES, and require it */
					offer_srtp = TRUE;
					require_srtp = TRUE;
				} else {
					JANUS_LOG(LOG_ERR, "Invalid element (srtp can only be sdes_optional or sdes_mandatory)\n");
					error_code = JANUS_SIP_ERROR_INVALID_ELEMENT;
					g_snprintf(error_cause, 512, "Invalid element (srtp can only be sdes_optional or sdes_mandatory)");
					goto error;
				}
			}
			/* Parse address */
			const char *uri_text = json_string_value(uri);
			janus_sip_uri_t target_uri;
			if (janus_sip_parse_uri(&target_uri, uri_text) < 0) {
				JANUS_LOG(LOG_ERR, "Invalid user address %s\n", uri_text);
				error_code = JANUS_SIP_ERROR_INVALID_ADDRESS;
				g_snprintf(error_cause, 512, "Invalid user address %s\n", uri_text);
				goto error;
			}
			/* Any SDP to handle? if not, something's wrong */
			const char *msg_sdp_type = json_string_value(json_object_get(msg->jsep, "type"));
			const char *msg_sdp = json_string_value(json_object_get(msg->jsep, "sdp"));
			if(!msg_sdp) {
				JANUS_LOG(LOG_ERR, "Missing SDP\n");
				error_code = JANUS_SIP_ERROR_MISSING_SDP;
				g_snprintf(error_cause, 512, "Missing SDP");
				goto error;
			}
			if(strstr(msg_sdp, "m=application")) {
				JANUS_LOG(LOG_ERR, "The SIP plugin does not support DataChannels\n");
				error_code = JANUS_SIP_ERROR_MISSING_SDP;
				g_snprintf(error_cause, 512, "The SIP plugin does not support DataChannels");
				goto error;
			}
			JANUS_LOG(LOG_VERB, "%s is calling %s\n", session->account.username, uri_text);
			JANUS_LOG(LOG_VERB, "This is involving a negotiation (%s) as well:\n%s\n", msg_sdp_type, msg_sdp);
			/* Clean up SRTP stuff from before first, in case it's still needed */
			janus_sip_srtp_cleanup(session);
			session->media.require_srtp = require_srtp;
			session->media.has_srtp_local = offer_srtp;
			if(offer_srtp) {
				JANUS_LOG(LOG_VERB, "Going to negotiate SDES-SRTP (%s)...\n", require_srtp ? "mandatory" : "optional");
			}
			/* Parse the SDP we got, manipulate some things, and generate a new one */
			char sdperror[100];
			janus_sdp *parsed_sdp = janus_sdp_parse(msg_sdp, sdperror, sizeof(sdperror));
			if(!parsed_sdp) {
				JANUS_LOG(LOG_ERR, "Error parsing SDP: %s\n", sdperror);
				error_code = JANUS_SIP_ERROR_MISSING_SDP;
				g_snprintf(error_cause, 512, "Error parsing SDP: %s", sdperror);
				goto error;
			}
			/* Allocate RTP ports and merge them with the anonymized SDP */
			if(strstr(msg_sdp, "m=audio") && !strstr(msg_sdp, "m=audio 0")) {
				JANUS_LOG(LOG_VERB, "Going to negotiate audio...\n");
				session->media.has_audio = 1;	/* FIXME Maybe we need a better way to signal this */
			}
			if(strstr(msg_sdp, "m=video") && !strstr(msg_sdp, "m=video 0")) {
				JANUS_LOG(LOG_VERB, "Going to negotiate video...\n");
				session->media.has_video = 1;	/* FIXME Maybe we need a better way to signal this */
			}
			if(janus_sip_allocate_local_ports(session) < 0) {
				JANUS_LOG(LOG_ERR, "Could not allocate RTP/RTCP ports\n");
				janus_sdp_free(parsed_sdp);
				error_code = JANUS_SIP_ERROR_IO_ERROR;
				g_snprintf(error_cause, 512, "Could not allocate RTP/RTCP ports");
				goto error;
			}
			char *sdp = janus_sip_sdp_manipulate(session, parsed_sdp, FALSE);
			if(sdp == NULL) {
				JANUS_LOG(LOG_ERR, "Could not allocate RTP/RTCP ports\n");
				janus_sdp_free(parsed_sdp);
				error_code = JANUS_SIP_ERROR_IO_ERROR;
				g_snprintf(error_cause, 512, "Could not allocate RTP/RTCP ports");
				goto error;
			}
			janus_sdp_free(parsed_sdp);
			JANUS_LOG(LOG_VERB, "Prepared SDP for INVITE:\n%s", sdp);
			/* Prepare the From header */
			char from_hdr[1024];
			if (session->account.display_name) {
				g_snprintf(from_hdr, sizeof(from_hdr), "\"%s\" <%s>", session->account.display_name, session->account.identity);
			} else {
				g_snprintf(from_hdr, sizeof(from_hdr), "%s", session->account.identity);
			}
			/* Prepare the stack */
			if(session->stack->s_nh_i != NULL)
				nua_handle_destroy(session->stack->s_nh_i);
			session->stack->s_nh_i = nua_handle(session->stack->s_nua, session, TAG_END());
			if(session->stack->s_nh_i == NULL) {
				JANUS_LOG(LOG_WARN, "NUA Handle for INVITE still null??\n");
				g_free(sdp);
				janus_sdp_free(parsed_sdp);
				error_code = JANUS_SIP_ERROR_LIBSOFIA_ERROR;
				g_snprintf(error_cause, 512, "Invalid NUA Handle");
				goto error;
			}
			g_atomic_int_set(&session->hangingup, 0);
			session->status = janus_sip_call_status_inviting;
			/* Send INVITE */
			session->media.autoack = do_autoack;
			nua_invite(session->stack->s_nh_i,
				SIPTAG_FROM_STR(from_hdr),
				SIPTAG_TO_STR(uri_text),
				SOATAG_USER_SDP_STR(sdp),
				NUTAG_PROXY(session->account.proxy),
				TAG_IF(strlen(custom_headers) > 0, SIPTAG_HEADER_STR(custom_headers)),
				NUTAG_AUTOANSWER(0),
				NUTAG_AUTOACK(do_autoack),
				TAG_END());
			g_free(sdp);
			session->callee = g_strdup(uri_text);
			if(session->transaction)
				g_free(session->transaction);
			session->transaction = msg->transaction ? g_strdup(msg->transaction) : NULL;
			/* Send an ack back */
			result = json_object();
			json_object_set_new(result, "event", json_string("calling"));
		} else if(!strcasecmp(request_text, "accept")) {
			if(session->status != janus_sip_call_status_invited) {
				JANUS_LOG(LOG_ERR, "Wrong state (not invited? status=%s)\n", janus_sip_call_status_string(session->status));
				error_code = JANUS_SIP_ERROR_WRONG_STATE;
				g_snprintf(error_cause, 512, "Wrong state (not invited? status=%s)", janus_sip_call_status_string(session->status));
				goto error;
			}
			if(session->callee == NULL) {
				JANUS_LOG(LOG_ERR, "Wrong state (no caller?)\n");
				error_code = JANUS_SIP_ERROR_WRONG_STATE;
				g_snprintf(error_cause, 512, "Wrong state (no caller?)");
				goto error;
			}
			JANUS_VALIDATE_JSON_OBJECT(root, accept_parameters,
				error_code, error_cause, TRUE,
				JANUS_SIP_ERROR_MISSING_ELEMENT, JANUS_SIP_ERROR_INVALID_ELEMENT);
			if(error_code != 0)
				goto error;
			json_t *srtp = json_object_get(root, "srtp");
			gboolean answer_srtp = FALSE;
			if(srtp) {
				const char *srtp_text = json_string_value(srtp);
				if(!strcasecmp(srtp_text, "sdes_optional")) {
					/* Negotiate SDES, but make it optional */
					answer_srtp = TRUE;
				} else if(!strcasecmp(srtp_text, "sdes_mandatory")) {
					/* Negotiate SDES, and require it */
					answer_srtp = TRUE;
					session->media.require_srtp = TRUE;
				} else {
					JANUS_LOG(LOG_ERR, "Invalid element (srtp can only be sdes_optional or sdes_mandatory)\n");
					error_code = JANUS_SIP_ERROR_INVALID_ELEMENT;
					g_snprintf(error_cause, 512, "Invalid element (srtp can only be sdes_optional or sdes_mandatory)");
					goto error;
				}
			}
			if(session->media.require_srtp && !session->media.has_srtp_remote) {
				JANUS_LOG(LOG_ERR, "Can't accept the call: SDES-SRTP required, but caller didn't offer it\n");
				error_code = JANUS_SIP_ERROR_TOO_STRICT;
				g_snprintf(error_cause, 512, "Can't accept the call: SDES-SRTP required, but caller didn't offer it");
				goto error;
			}
			answer_srtp = answer_srtp || session->media.has_srtp_remote;
			/* Any SDP to handle? if not, something's wrong */
			const char *msg_sdp_type = json_string_value(json_object_get(msg->jsep, "type"));
			const char *msg_sdp = json_string_value(json_object_get(msg->jsep, "sdp"));
			if(!msg_sdp) {
				JANUS_LOG(LOG_ERR, "Missing SDP\n");
				error_code = JANUS_SIP_ERROR_MISSING_SDP;
				g_snprintf(error_cause, 512, "Missing SDP");
				goto error;
			}
			/* Accept a call from another peer */
			JANUS_LOG(LOG_VERB, "We're accepting the call from %s\n", session->callee);
			JANUS_LOG(LOG_VERB, "This is involving a negotiation (%s) as well:\n%s\n", msg_sdp_type, msg_sdp);
			session->media.has_srtp_local = answer_srtp;
			if(answer_srtp) {
				JANUS_LOG(LOG_VERB, "Going to negotiate SDES-SRTP (%s)...\n", session->media.require_srtp ? "mandatory" : "optional");
			}
			/* Parse the SDP we got, manipulate some things, and generate a new one */
			char sdperror[100];
			janus_sdp *parsed_sdp = janus_sdp_parse(msg_sdp, sdperror, sizeof(sdperror));
			if(!parsed_sdp) {
				JANUS_LOG(LOG_ERR, "Error parsing SDP: %s\n", sdperror);
				error_code = JANUS_SIP_ERROR_MISSING_SDP;
				g_snprintf(error_cause, 512, "Error parsing SDP: %s", sdperror);
				goto error;
			}
			/* Allocate RTP ports and merge them with the anonymized SDP */
			if(strstr(msg_sdp, "m=audio") && !strstr(msg_sdp, "m=audio 0")) {
				JANUS_LOG(LOG_VERB, "Going to negotiate audio...\n");
				session->media.has_audio = 1;	/* FIXME Maybe we need a better way to signal this */
			}
			if(strstr(msg_sdp, "m=video") && !strstr(msg_sdp, "m=video 0")) {
				JANUS_LOG(LOG_VERB, "Going to negotiate video...\n");
				session->media.has_video = 1;	/* FIXME Maybe we need a better way to signal this */
			}
			if(janus_sip_allocate_local_ports(session) < 0) {
				JANUS_LOG(LOG_ERR, "Could not allocate RTP/RTCP ports\n");
				janus_sdp_free(parsed_sdp);
				error_code = JANUS_SIP_ERROR_IO_ERROR;
				g_snprintf(error_cause, 512, "Could not allocate RTP/RTCP ports");
				goto error;
			}
			char *sdp = janus_sip_sdp_manipulate(session, parsed_sdp, TRUE);
			if(sdp == NULL) {
				JANUS_LOG(LOG_ERR, "Could not allocate RTP/RTCP ports\n");
				janus_sdp_free(parsed_sdp);
				error_code = JANUS_SIP_ERROR_IO_ERROR;
				g_snprintf(error_cause, 512, "Could not allocate RTP/RTCP ports");
				goto error;
			}
			janus_sdp_free(parsed_sdp);
			if(session->media.audio_pt > -1) {
				session->media.audio_pt_name = janus_get_codec_from_pt(sdp, session->media.audio_pt);
				JANUS_LOG(LOG_VERB, "Detected audio codec: %d (%s)\n", session->media.audio_pt, session->media.audio_pt_name);
			}
			if(session->media.video_pt > -1) {
				session->media.video_pt_name = janus_get_codec_from_pt(sdp, session->media.video_pt);
				JANUS_LOG(LOG_VERB, "Detected video codec: %d (%s)\n", session->media.video_pt, session->media.video_pt_name);
			}
			JANUS_LOG(LOG_VERB, "Prepared SDP for 200 OK:\n%s", sdp);
			/* Send 200 OK */
			g_atomic_int_set(&session->hangingup, 0);
			session->status = janus_sip_call_status_incall;
			if(session->stack->s_nh_i == NULL) {
				JANUS_LOG(LOG_WARN, "NUA Handle for 200 OK still null??\n");
			}
			nua_respond(session->stack->s_nh_i,
				200, sip_status_phrase(200),
				SOATAG_USER_SDP_STR(sdp),
				NUTAG_AUTOANSWER(0),
				TAG_END());
			g_free(sdp);
			/* Send an ack back */
			result = json_object();
			json_object_set_new(result, "event", json_string("accepted"));
			/* Start the media */
			session->media.ready = 1;	/* FIXME Maybe we need a better way to signal this */
			GError *error = NULL;
			char tname[16];
			g_snprintf(tname, sizeof(tname), "siprtp %s", session->account.username);
			g_thread_try_new(tname, janus_sip_relay_thread, session, &error);
			if(error != NULL) {
				JANUS_LOG(LOG_ERR, "Got error %d (%s) trying to launch the RTP/RTCP thread...\n", error->code, error->message ? error->message : "??");
			}
		} else if(!strcasecmp(request_text, "decline")) {
			/* Reject an incoming call */
			if(session->status != janus_sip_call_status_invited) {
				JANUS_LOG(LOG_ERR, "Wrong state (not invited? status=%s)\n", janus_sip_call_status_string(session->status));
				/* Ignore */
				janus_sip_message_free(msg);
				continue;
				//~ g_snprintf(error_cause, 512, "Wrong state (not in a call?)");
				//~ goto error;
			}
			if(session->callee == NULL) {
				JANUS_LOG(LOG_ERR, "Wrong state (no callee?)\n");
				error_code = JANUS_SIP_ERROR_WRONG_STATE;
				g_snprintf(error_cause, 512, "Wrong state (no callee?)");
				goto error;
			}
			session->status = janus_sip_call_status_closing;
			if(session->stack->s_nh_i == NULL) {
				JANUS_LOG(LOG_WARN, "NUA Handle for 200 OK still null??\n");
			}
			int response_code = 486;
			json_t *code_json = json_object_get(root, "code");
			if (code_json && json_is_integer(code_json))
				response_code = json_integer_value(code_json);
			if (response_code <= 399) {
				JANUS_LOG(LOG_WARN, "Invalid SIP response code specified, using 486 to decline call\n");
				response_code = 486;
			}
			nua_respond(session->stack->s_nh_i, response_code, sip_status_phrase(response_code), TAG_END());
			g_free(session->callee);
			session->callee = NULL;
			/* Notify the operation */
			result = json_object();
			json_object_set_new(result, "event", json_string("declining"));
			json_object_set_new(result, "code", json_integer(response_code));
		} else if(!strcasecmp(request_text, "hangup")) {
			/* Hangup an ongoing call */
			if(!(session->status == janus_sip_call_status_inviting || session->status == janus_sip_call_status_incall)) {
				JANUS_LOG(LOG_ERR, "Wrong state (not in a call? status=%s)\n", janus_sip_call_status_string(session->status));
				/* Ignore */
				janus_sip_message_free(msg);
				continue;
				//~ g_snprintf(error_cause, 512, "Wrong state (not in a call?)");
				//~ goto error;
			}
			if(session->callee == NULL) {
				JANUS_LOG(LOG_ERR, "Wrong state (no callee?)\n");
				error_code = JANUS_SIP_ERROR_WRONG_STATE;
				g_snprintf(error_cause, 512, "Wrong state (no callee?)");
				goto error;
			}
			session->status = janus_sip_call_status_closing;
			nua_bye(session->stack->s_nh_i, TAG_END());
			g_free(session->callee);
			session->callee = NULL;
			/* Notify the operation */
			result = json_object();
			json_object_set_new(result, "event", json_string("hangingup"));
		} else if(!strcasecmp(request_text, "recording")) {
			/* Start or stop recording */
			if(!(session->status == janus_sip_call_status_inviting || session->status == janus_sip_call_status_incall)) {
				JANUS_LOG(LOG_ERR, "Wrong state (not in a call? status=%s)\n", janus_sip_call_status_string(session->status));
				g_snprintf(error_cause, 512, "Wrong state (not in a call?)");
				goto error;
			}
			if(session->callee == NULL) {
				JANUS_LOG(LOG_ERR, "Wrong state (no callee?)\n");
				error_code = JANUS_SIP_ERROR_WRONG_STATE;
				g_snprintf(error_cause, 512, "Wrong state (no callee?)");
				goto error;
			}
			JANUS_VALIDATE_JSON_OBJECT(root, recording_parameters,
				error_code, error_cause, TRUE,
				JANUS_SIP_ERROR_MISSING_ELEMENT, JANUS_SIP_ERROR_INVALID_ELEMENT);
			if(error_code != 0)
				goto error;
			json_t *action = json_object_get(root, "action");
			const char *action_text = json_string_value(action);
			if(strcasecmp(action_text, "start") && strcasecmp(action_text, "stop")) {
				JANUS_LOG(LOG_ERR, "Invalid action (should be start|stop)\n");
				error_code = JANUS_SIP_ERROR_INVALID_ELEMENT;
				g_snprintf(error_cause, 512, "Invalid action (should be start|stop)");
				goto error;
			}
			gboolean record_audio = FALSE, record_video = FALSE,	/* No media is recorded by default */
				record_peer_audio = FALSE, record_peer_video = FALSE;
			json_t *audio = json_object_get(root, "audio");
			record_audio = audio ? json_is_true(audio) : FALSE;
			json_t *video = json_object_get(root, "video");
			record_video = video ? json_is_true(video) : FALSE;
			json_t *peer_audio = json_object_get(root, "peer_audio");
			record_peer_audio = peer_audio ? json_is_true(peer_audio) : FALSE;
			json_t *peer_video = json_object_get(root, "peer_video");
			record_peer_video = peer_video ? json_is_true(peer_video) : FALSE;
			if(!record_audio && !record_video && !record_peer_audio && !record_peer_video) {
				JANUS_LOG(LOG_ERR, "Invalid request (at least one of audio, video, peer_audio and peer_video should be true)\n");
				error_code = JANUS_SIP_ERROR_RECORDING_ERROR;
				g_snprintf(error_cause, 512, "Invalid request (at least one of audio, video, peer_audio and peer_video should be true)");
				goto error;
			}
			json_t *recfile = json_object_get(root, "filename");
			const char *recording_base = json_string_value(recfile);
			janus_mutex_lock(&session->rec_mutex);
			if(!strcasecmp(action_text, "start")) {
				/* Start recording something */
				char filename[255];
				gint64 now = janus_get_real_time();
				if(record_peer_audio || record_peer_video) {
					JANUS_LOG(LOG_INFO, "Starting recording of peer's %s (user %s, call %s)\n",
						(record_peer_audio && record_peer_video ? "audio and video" : (record_peer_audio ? "audio" : "video")),
						session->account.username, session->transaction);
					/* Start recording this peer's audio and/or video */
					if(record_peer_audio) {
						memset(filename, 0, 255);
						if(recording_base) {
							/* Use the filename and path we have been provided */
							g_snprintf(filename, 255, "%s-peer-audio", recording_base);
							/* FIXME This only works if offer/answer happened */
							session->arc_peer = janus_recorder_create(NULL, session->media.audio_pt_name, filename);
							if(session->arc_peer == NULL) {
								/* FIXME We should notify the fact the recorder could not be created */
								JANUS_LOG(LOG_ERR, "Couldn't open an audio recording file for this peer!\n");
							}
						} else {
							/* Build a filename */
							g_snprintf(filename, 255, "sip-%s-%s-%"SCNi64"-peer-audio",
								session->account.username ? session->account.username : "unknown",
								session->transaction ? session->transaction : "unknown",
								now);
							/* FIXME This only works if offer/answer happened */
							session->arc_peer = janus_recorder_create(NULL, session->media.audio_pt_name, filename);
							if(session->arc_peer == NULL) {
								/* FIXME We should notify the fact the recorder could not be created */
								JANUS_LOG(LOG_ERR, "Couldn't open an audio recording file for this peer!\n");
							}
						}
					}
					if(record_peer_video) {
						memset(filename, 0, 255);
						if(recording_base) {
							/* Use the filename and path we have been provided */
							g_snprintf(filename, 255, "%s-peer-video", recording_base);
							/* FIXME This only works if offer/answer happened */
							session->vrc_peer = janus_recorder_create(NULL, session->media.video_pt_name, filename);
							if(session->vrc_peer == NULL) {
								/* FIXME We should notify the fact the recorder could not be created */
								JANUS_LOG(LOG_ERR, "Couldn't open an video recording file for this peer!\n");
							}
						} else {
							/* Build a filename */
							g_snprintf(filename, 255, "sip-%s-%s-%"SCNi64"-peer-video",
								session->account.username ? session->account.username : "unknown",
								session->transaction ? session->transaction : "unknown",
								now);
							/* FIXME This only works if offer/answer happened */
							session->vrc_peer = janus_recorder_create(NULL, session->media.video_pt_name, filename);
							if(session->vrc_peer == NULL) {
								/* FIXME We should notify the fact the recorder could not be created */
								JANUS_LOG(LOG_ERR, "Couldn't open an video recording file for this peer!\n");
							}
						}
						/* TODO We should send a FIR/PLI to this peer... */
					}
				}
				if(record_audio || record_video) {
					/* Start recording the user's audio and/or video */
					JANUS_LOG(LOG_INFO, "Starting recording of user's %s (user %s, call %s)\n",
						(record_audio && record_video ? "audio and video" : (record_audio ? "audio" : "video")),
						session->account.username, session->transaction);
					if(record_audio) {
						memset(filename, 0, 255);
						if(recording_base) {
							/* Use the filename and path we have been provided */
							g_snprintf(filename, 255, "%s-user-audio", recording_base);
							/* FIXME This only works if offer/answer happened */
							session->arc = janus_recorder_create(NULL, session->media.audio_pt_name, filename);
							if(session->arc == NULL) {
								/* FIXME We should notify the fact the recorder could not be created */
								JANUS_LOG(LOG_ERR, "Couldn't open an audio recording file for this peer!\n");
							}
						} else {
							/* Build a filename */
							g_snprintf(filename, 255, "sip-%s-%s-%"SCNi64"-own-audio",
								session->account.username ? session->account.username : "unknown",
								session->transaction ? session->transaction : "unknown",
								now);
							/* FIXME This only works if offer/answer happened */
							session->arc = janus_recorder_create(NULL, session->media.audio_pt_name, filename);
							if(session->arc == NULL) {
								/* FIXME We should notify the fact the recorder could not be created */
								JANUS_LOG(LOG_ERR, "Couldn't open an audio recording file for this peer!\n");
							}
						}
					}
					if(record_video) {
						memset(filename, 0, 255);
						if(recording_base) {
							/* Use the filename and path we have been provided */
							g_snprintf(filename, 255, "%s-user-video", recording_base);
							/* FIXME This only works if offer/answer happened */
							session->vrc = janus_recorder_create(NULL, session->media.video_pt_name, filename);
							if(session->vrc == NULL) {
								/* FIXME We should notify the fact the recorder could not be created */
								JANUS_LOG(LOG_ERR, "Couldn't open an video recording file for this user!\n");
							}
						} else {
							/* Build a filename */
							g_snprintf(filename, 255, "sip-%s-%s-%"SCNi64"-own-video",
								session->account.username ? session->account.username : "unknown",
								session->transaction ? session->transaction : "unknown",
								now);
							/* FIXME This only works if offer/answer happened */
							session->vrc = janus_recorder_create(NULL, session->media.video_pt_name, filename);
							if(session->vrc == NULL) {
								/* FIXME We should notify the fact the recorder could not be created */
								JANUS_LOG(LOG_ERR, "Couldn't open an video recording file for this user!\n");
							}
						}
						/* Send a PLI */
						JANUS_LOG(LOG_VERB, "Recording video, sending a PLI to kickstart it\n");
						char buf[12];
						memset(buf, 0, 12);
						janus_rtcp_pli((char *)&buf, 12);
						gateway->relay_rtcp(session->handle, 1, buf, 12);
					}
				}
			} else {
				/* Stop recording something: notice that this never returns an error, even when we were not recording anything */
				if(record_audio) {
					if(session->arc) {
						janus_recorder_close(session->arc);
						JANUS_LOG(LOG_INFO, "Closed user's audio recording %s\n", session->arc->filename ? session->arc->filename : "??");
						janus_recorder_free(session->arc);
					}
					session->arc = NULL;
				}
				if(record_video) {
					if(session->vrc) {
						janus_recorder_close(session->vrc);
						JANUS_LOG(LOG_INFO, "Closed user's video recording %s\n", session->vrc->filename ? session->vrc->filename : "??");
						janus_recorder_free(session->vrc);
					}
					session->vrc = NULL;
				}
				if(record_peer_audio) {
					if(session->arc_peer) {
						janus_recorder_close(session->arc_peer);
						JANUS_LOG(LOG_INFO, "Closed peer's audio recording %s\n", session->arc_peer->filename ? session->arc_peer->filename : "??");
						janus_recorder_free(session->arc_peer);
					}
					session->arc_peer = NULL;
				}
				if(record_peer_video) {
					if(session->vrc_peer) {
						janus_recorder_close(session->vrc_peer);
						JANUS_LOG(LOG_INFO, "Closed peer's video recording %s\n", session->vrc_peer->filename ? session->vrc_peer->filename : "??");
						janus_recorder_free(session->vrc_peer);
					}
					session->vrc_peer = NULL;
				}
			}
			janus_mutex_unlock(&session->rec_mutex);
			/* Notify the result */
			result = json_object();
			json_object_set_new(result, "event", json_string("recordingupdated"));
		} else if(!strcasecmp(request_text, "dtmf_info")) {
			/* Send DMTF tones using SIP INFO
			 * (https://tools.ietf.org/html/draft-kaplan-dispatch-info-dtmf-package-00)
			 */
			if(!(session->status == janus_sip_call_status_inviting || session->status == janus_sip_call_status_incall)) {
				JANUS_LOG(LOG_ERR, "Wrong state (not in a call? status=%s)\n", janus_sip_call_status_string(session->status));
				g_snprintf(error_cause, 512, "Wrong state (not in a call?)");
				goto error;
			}
			if(session->callee == NULL) {
				JANUS_LOG(LOG_ERR, "Wrong state (no callee?)\n");
				error_code = JANUS_SIP_ERROR_WRONG_STATE;
				g_snprintf(error_cause, 512, "Wrong state (no callee?)");
				goto error;
			}
			JANUS_VALIDATE_JSON_OBJECT(root, dtmf_info_parameters,
				error_code, error_cause, TRUE,
				JANUS_SIP_ERROR_MISSING_ELEMENT, JANUS_SIP_ERROR_INVALID_ELEMENT);
			if(error_code != 0)
				goto error;
			json_t *digit = json_object_get(root, "digit");
			const char *digit_text = json_string_value(digit);
			if(strlen(digit_text) != 1) {
				JANUS_LOG(LOG_ERR, "Invalid element (digit should be one character))\n");
				error_code = JANUS_SIP_ERROR_INVALID_ELEMENT;
				g_snprintf(error_cause, 512, "Invalid element (digit should be one character)");
				goto error;
			}
			int duration_ms = 0;
			json_t *duration = json_object_get(root, "duration");
			duration_ms = duration ? json_integer_value(duration) : 0;
			if (duration_ms <= 0 || duration_ms > 5000) {
				duration_ms = 160; /* default value */
			}

			char payload[64];
			g_snprintf(payload, sizeof(payload), "Signal=%s\r\nDuration=%d", digit_text, duration_ms);
			nua_info(session->stack->s_nh_i,
				SIPTAG_CONTENT_TYPE_STR("application/dtmf-relay"),
				SIPTAG_PAYLOAD_STR(payload),
				TAG_END());
		} else {
			JANUS_LOG(LOG_ERR, "Unknown request (%s)\n", request_text);
			error_code = JANUS_SIP_ERROR_INVALID_REQUEST;
			g_snprintf(error_cause, 512, "Unknown request (%s)", request_text);
			goto error;
		}

		/* Prepare JSON event */
		json_t *event = json_object();
		json_object_set_new(event, "sip", json_string("event"));
		if(result != NULL)
			json_object_set_new(event, "result", result);
		int ret = gateway->push_event(msg->handle, &janus_sip_plugin, msg->transaction, event, NULL);
		JANUS_LOG(LOG_VERB, "  >> Pushing event: %d (%s)\n", ret, janus_get_api_error(ret));
		json_decref(event);
		janus_sip_message_free(msg);
		continue;

error:
		{
			/* Prepare JSON error event */
			json_t *event = json_object();
			json_object_set_new(event, "sip", json_string("event"));
			json_object_set_new(event, "error_code", json_integer(error_code));
			json_object_set_new(event, "error", json_string(error_cause));
			int ret = gateway->push_event(msg->handle, &janus_sip_plugin, msg->transaction, event, NULL);
			JANUS_LOG(LOG_VERB, "  >> Pushing event: %d (%s)\n", ret, janus_get_api_error(ret));
			json_decref(event);
			janus_sip_message_free(msg);
		}
	}
	JANUS_LOG(LOG_VERB, "Leaving SIP handler thread\n");
	return NULL;
}


/* Sofia callbacks */
void janus_sip_sofia_callback(nua_event_t event, int status, char const *phrase, nua_t *nua, nua_magic_t *magic, nua_handle_t *nh, nua_hmagic_t *hmagic, sip_t const *sip, tagi_t tags[])
{
	janus_sip_session *session = (janus_sip_session *)magic;
	ssip_t *ssip = session->stack;
	switch (event) {
	/* Status or Error Indications */
		case nua_i_active:
			JANUS_LOG(LOG_VERB, "[%s][%s]: %d %s\n", session->account.username, nua_event_name(event), status, phrase ? phrase : "??");
			break;
		case nua_i_error:
			JANUS_LOG(LOG_VERB, "[%s][%s]: %d %s\n", session->account.username, nua_event_name(event), status, phrase ? phrase : "??");
			break;
		case nua_i_fork:
			JANUS_LOG(LOG_VERB, "[%s][%s]: %d %s\n", session->account.username, nua_event_name(event), status, phrase ? phrase : "??");
			break;
		case nua_i_media_error:
			JANUS_LOG(LOG_VERB, "[%s][%s]: %d %s\n", session->account.username, nua_event_name(event), status, phrase ? phrase : "??");
			break;
		case nua_i_subscription:
			JANUS_LOG(LOG_VERB, "[%s][%s]: %d %s\n", session->account.username, nua_event_name(event), status, phrase ? phrase : "??");
			break;
		case nua_i_state:
			JANUS_LOG(LOG_VERB, "[%s][%s]: %d %s\n", session->account.username, nua_event_name(event), status, phrase ? phrase : "??");
			tagi_t const *ti = tl_find(tags, nutag_callstate);
			enum nua_callstate callstate = ti ? ti->t_value : -1;
			/* There are several call states, but we care about the terminated state in order to send the 'hangup' event
			 * and the proceeding state in order to send the 'proceeding' event so the client can play a ringback tone for
			 * the user since we don't send early media. (assuming this is the right session, of course).
			 * http://sofia-sip.sourceforge.net/refdocs/nua/nua__tag_8h.html#a516dc237722dc8ca4f4aa3524b2b444b
			 */
			if (callstate == nua_callstate_proceeding &&
				    (session->stack->s_nh_i == nh || session->stack->s_nh_i == NULL)) {
				json_t *call = json_object();
				json_object_set_new(call, "sip", json_string("event"));
				json_t *calling = json_object();
				json_object_set_new(calling, "event", json_string("proceeding"));
				json_object_set_new(calling, "code", json_integer(status));
				json_object_set_new(call, "result", calling);
				int ret = gateway->push_event(session->handle, &janus_sip_plugin, session->transaction, call, NULL);
				JANUS_LOG(LOG_VERB, "  >> Pushing event: %d (%s)\n", ret, janus_get_api_error(ret));
				json_decref(call);
			} else if(callstate == nua_callstate_terminated &&
					(session->stack->s_nh_i == nh || session->stack->s_nh_i == NULL)) {
				session->status = janus_sip_call_status_idle;
				session->stack->s_nh_i = NULL;
				json_t *call = json_object();
				json_object_set_new(call, "sip", json_string("event"));
				json_t *calling = json_object();
				json_object_set_new(calling, "event", json_string("hangup"));
				json_object_set_new(calling, "code", json_integer(status));
				json_object_set_new(calling, "reason", json_string(phrase ? phrase : "???"));
				json_object_set_new(call, "result", calling);
				int ret = gateway->push_event(session->handle, &janus_sip_plugin, session->transaction, call, NULL);
				JANUS_LOG(LOG_VERB, "  >> Pushing event: %d (%s)\n", ret, janus_get_api_error(ret));
				json_decref(call);
				/* Get rid of any PeerConnection that may have been set up */
				if(session->transaction)
					g_free(session->transaction);
				session->transaction = NULL;
				gateway->close_pc(session->handle);
			}
			break;
		case nua_i_terminated:
			JANUS_LOG(LOG_VERB, "[%s][%s]: %d %s\n", session->account.username, nua_event_name(event), status, phrase ? phrase : "??");
			break;
	/* SIP requests */
		case nua_i_ack:
			JANUS_LOG(LOG_VERB, "[%s][%s]: %d %s\n", session->account.username, nua_event_name(event), status, phrase ? phrase : "??");
			break;
		case nua_i_outbound:
			JANUS_LOG(LOG_VERB, "[%s][%s]: %d %s\n", session->account.username, nua_event_name(event), status, phrase ? phrase : "??");
			break;
		case nua_i_bye: {
			JANUS_LOG(LOG_VERB, "[%s][%s]: %d %s\n", session->account.username, nua_event_name(event), status, phrase ? phrase : "??");
			break;
		}
		case nua_i_cancel: {
			JANUS_LOG(LOG_VERB, "[%s][%s]: %d %s\n", session->account.username, nua_event_name(event), status, phrase ? phrase : "??");
			break;
		}
		case nua_i_invite: {
			JANUS_LOG(LOG_VERB, "[%s][%s]: %d %s\n", session->account.username, nua_event_name(event), status, phrase ? phrase : "??");
			if(ssip == NULL) {
				JANUS_LOG(LOG_ERR, "\tInvalid SIP stack\n");
				nua_respond(nh, 500, sip_status_phrase(500), TAG_END());
				break;
			}
<<<<<<< HEAD
			char sdperror[100];
			janus_sdp *sdp = janus_sdp_parse(sip->sip_payload->pl_data, sdperror, sizeof(sdperror));
			if(!sdp) {
				JANUS_LOG(LOG_ERR, "\tError parsing SDP! %s\n", sdperror);
=======
			if (!sip->sip_payload) {
				JANUS_LOG(LOG_WARN,"\tReceived re-invite without SDP - responding 200 OK\n");
				nua_respond(nh, 200, sip_status_phrase(200), TAG_END());
				break;
			}
			sdp_parser_t *parser = sdp_parse(ssip->s_home, sip->sip_payload->pl_data, sip->sip_payload->pl_len, 0);
			if(!sdp_session(parser)) {
				JANUS_LOG(LOG_ERR, "\tError parsing SDP!\n");
>>>>>>> 9e4e90f9
				nua_respond(nh, 488, sip_status_phrase(488), TAG_END());
				break;
			}
			if(session->stack->s_nh_i != NULL) {
				if(session->stack->s_nh_i == nh) {
					/* re-INVITE, we don't support those. */
					nua_respond(nh, 488, sip_status_phrase(488), TAG_END());
				} else if(session->status >= janus_sip_call_status_inviting) {
					/* Busy with another call */
					JANUS_LOG(LOG_VERB, "\tAlready in a call (busy, status=%s)\n", janus_sip_call_status_string(session->status));
					nua_respond(nh, 486, sip_status_phrase(486), TAG_END());
					/* Notify the web app about the missed invite */
					json_t *missed = json_object();
					json_object_set_new(missed, "sip", json_string("event"));
					json_t *result = json_object();
					json_object_set_new(result, "event", json_string("missed_call"));
					char *caller_text = url_as_string(session->stack->s_home, sip->sip_from->a_url);
					json_object_set_new(result, "caller", json_string(caller_text));
					su_free(session->stack->s_home, caller_text);
					if (sip->sip_from && sip->sip_from->a_display) {
						json_object_set_new(result, "displayname", json_string(sip->sip_from->a_display));
					}
					json_object_set_new(missed, "result", result);
					int ret = gateway->push_event(session->handle, &janus_sip_plugin, session->transaction, missed, NULL);
					JANUS_LOG(LOG_VERB, "  >> Pushing event to peer: %d (%s)\n", ret, janus_get_api_error(ret));
					json_decref(missed);
				}
				janus_sdp_free(sdp);
				break;
			}
			/* New incoming call */
			session->callee = g_strdup(url_as_string(session->stack->s_home, sip->sip_from->a_url));
			session->status = janus_sip_call_status_invited;
			/* Clean up SRTP stuff from before first, in case it's still needed */
			janus_sip_srtp_cleanup(session);
			/* Parse SDP */
			char *fixed_sdp = g_strdup(sip->sip_payload->pl_data);
			JANUS_LOG(LOG_VERB, "Someone is inviting us in a call:\n%s", sip->sip_payload->pl_data);
			janus_sip_sdp_process(session, sdp, FALSE);
			/* Send SDP to the browser */
			json_t *jsep = json_pack("{ssss}", "type", "offer", "sdp", fixed_sdp);
			json_t *call = json_object();
			json_object_set_new(call, "sip", json_string("event"));
			json_t *calling = json_object();
			json_object_set_new(calling, "event", json_string("incomingcall"));
			json_object_set_new(calling, "username", json_string(session->callee));
			if(sip->sip_from && sip->sip_from->a_display) {
				json_object_set_new(calling, "displayname", json_string(sip->sip_from->a_display));
			}
			if(session->media.has_srtp_remote) {
				/* FIXME Maybe a true/false instead? */
				json_object_set_new(calling, "srtp", json_string(session->media.require_srtp ? "sdes_mandatory" : "sdes_optional"));
			}
			json_object_set_new(call, "result", calling);
			int ret = gateway->push_event(session->handle, &janus_sip_plugin, session->transaction, call, jsep);
			JANUS_LOG(LOG_VERB, "  >> Pushing event to peer: %d (%s)\n", ret, janus_get_api_error(ret));
			json_decref(call);
			json_decref(jsep);
			g_free(fixed_sdp);
			janus_sdp_free(sdp);
			/* Send a Ringing back */
			nua_respond(nh, 180, sip_status_phrase(180), TAG_END());
			session->stack->s_nh_i = nh;
			break;
		}
		case nua_i_options:
			JANUS_LOG(LOG_VERB, "[%s][%s]: %d %s\n", session->account.username, nua_event_name(event), status, phrase ? phrase : "??");
			/* FIXME Should we handle this message? for now we reply with a 405 Method Not Implemented */
			nua_respond(nh, 405, sip_status_phrase(405), TAG_END());
			break;
	/* Responses */
		case nua_r_get_params:
			JANUS_LOG(LOG_VERB, "[%s][%s]: %d %s\n", session->account.username, nua_event_name(event), status, phrase ? phrase : "??");
			break;
		case nua_r_set_params:
			JANUS_LOG(LOG_VERB, "[%s][%s]: %d %s\n", session->account.username, nua_event_name(event), status, phrase ? phrase : "??");
			break;
		case nua_r_notifier:
			JANUS_LOG(LOG_VERB, "[%s][%s]: %d %s\n", session->account.username, nua_event_name(event), status, phrase ? phrase : "??");
			break;
		case nua_r_shutdown:
			JANUS_LOG(LOG_VERB, "[%s][%s]: %d %s\n", session->account.username, nua_event_name(event), status, phrase ? phrase : "??");
			if(status < 200 && !g_atomic_int_get(&stopping)) {
				/* shutdown in progress -> return */
				break;
			}
			if(ssip != NULL) {
				/* end the event loop. su_root_run() will return */
				su_root_break(ssip->s_root);
			}
			break;
		case nua_r_terminate:
			JANUS_LOG(LOG_VERB, "[%s][%s]: %d %s\n", session->account.username, nua_event_name(event), status, phrase ? phrase : "??");
			break;
	/* SIP responses */
		case nua_r_bye:
			JANUS_LOG(LOG_VERB, "[%s][%s]: %d %s\n", session->account.username, nua_event_name(event), status, phrase ? phrase : "??");
			break;
		case nua_r_cancel:
			JANUS_LOG(LOG_VERB, "[%s][%s]: %d %s\n", session->account.username, nua_event_name(event), status, phrase ? phrase : "??");
			break;
		case nua_r_info:
			JANUS_LOG(LOG_VERB, "[%s][%s]: %d %s\n", session->account.username, nua_event_name(event), status, phrase ? phrase : "??");
			break;
		case nua_r_invite: {
			JANUS_LOG(LOG_VERB, "[%s][%s]: %d %s\n", session->account.username, nua_event_name(event), status, phrase ? phrase : "??");

			if(status < 200) {
				/* Not ready yet (FIXME May this be pranswer?? we don't handle it yet...) */
				break;
			} else if(status == 401 || status == 407) {
				char auth[256];
				const char* scheme;
				const char* realm;
				if(status == 401) {
 					/* Get scheme/realm from 401 error */
					sip_www_authenticate_t const* www_auth = sip->sip_www_authenticate;
					scheme = www_auth->au_scheme;
					realm = msg_params_find(www_auth->au_params, "realm=");
				} else {
 					/* Get scheme/realm from 407 error, proxy-auth */
					sip_proxy_authenticate_t const* proxy_auth = sip->sip_proxy_authenticate;
					scheme = proxy_auth->au_scheme;
					realm = msg_params_find(proxy_auth->au_params, "realm=");
				}
				memset(auth, 0, sizeof(auth));
				g_snprintf(auth, sizeof(auth), "%s%s:%s:%s:%s%s",
					session->account.secret_type == janus_sip_secret_type_hashed ? "HA1+" : "",
					scheme,
					realm,
					session->account.authuser ? session->account.authuser : "null",
					session->account.secret_type == janus_sip_secret_type_hashed ? "HA1+" : "",
					session->account.secret ? session->account.secret : "null");
				JANUS_LOG(LOG_VERB, "\t%s\n", auth);
				/* Authenticate */
				nua_authenticate(nh,
					NUTAG_AUTH(auth),
					TAG_END());
				break;
			} else if(status >= 400) {
				break;
			}
			if(ssip == NULL) {
				JANUS_LOG(LOG_ERR, "\tInvalid SIP stack\n");
				nua_respond(nh, 500, sip_status_phrase(500), TAG_END());
				break;
			}
			char sdperror[100];
			janus_sdp *sdp = janus_sdp_parse(sip->sip_payload->pl_data, sdperror, sizeof(sdperror));
			if(!sdp) {
				JANUS_LOG(LOG_ERR, "\tError parsing SDP! %s\n", sdperror);
				nua_respond(nh, 488, sip_status_phrase(488), TAG_END());
				break;
			}
			/* Send an ACK, if needed */
			if(!session->media.autoack) {
				char *route = sip->sip_record_route ? url_as_string(session->stack->s_home, sip->sip_record_route->r_url) : NULL;
				JANUS_LOG(LOG_INFO, "Sending ACK (route=%s)\n", route ? route : "none");
				nua_ack(nh,
					TAG_IF(route, NTATAG_DEFAULT_PROXY(route)),
					TAG_END());
			}
			/* Parse SDP */
			JANUS_LOG(LOG_VERB, "Peer accepted our call:\n%s", sip->sip_payload->pl_data);
			session->status = janus_sip_call_status_incall;
			char *fixed_sdp = g_strdup(sip->sip_payload->pl_data);
			janus_sip_sdp_process(session, sdp, TRUE);
			/* If we asked for SRTP and are not getting it, fail */
			if(session->media.require_srtp && !session->media.has_srtp_remote) {
				JANUS_LOG(LOG_ERR, "\tWe asked for mandatory SRTP but didn't get any in the reply!\n");
				janus_sdp_free(sdp);
				g_free(fixed_sdp);
				/* Hangup immediately */
				session->status = janus_sip_call_status_closing;
				nua_bye(nh, TAG_END());
				g_free(session->callee);
				session->callee = NULL;
				break;
			}
			if(session->media.audio_pt > -1) {
				session->media.audio_pt_name = janus_get_codec_from_pt(fixed_sdp, session->media.audio_pt);
				JANUS_LOG(LOG_VERB, "Detected audio codec: %d (%s)\n", session->media.audio_pt, session->media.audio_pt_name);
			}
			if(session->media.video_pt > -1) {
				session->media.video_pt_name = janus_get_codec_from_pt(fixed_sdp, session->media.video_pt);
				JANUS_LOG(LOG_VERB, "Detected video codec: %d (%s)\n", session->media.video_pt, session->media.video_pt_name);
			}
			session->media.ready = 1;	/* FIXME Maybe we need a better way to signal this */
			GError *error = NULL;
			char tname[16];
			g_snprintf(tname, sizeof(tname), "siprtp %s", session->account.username);
			g_thread_try_new(tname, janus_sip_relay_thread, session, &error);
			if(error != NULL) {
				JANUS_LOG(LOG_ERR, "Got error %d (%s) trying to launch the RTP/RTCP thread...\n", error->code, error->message ? error->message : "??");
			}
			/* Send SDP to the browser */
			json_t *jsep = json_pack("{ssss}", "type", "answer", "sdp", fixed_sdp);
			json_t *call = json_object();
			json_object_set_new(call, "sip", json_string("event"));
			json_t *calling = json_object();
			json_object_set_new(calling, "event", json_string("accepted"));
			json_object_set_new(calling, "username", json_string(session->callee));
			json_object_set_new(call, "result", calling);
			int ret = gateway->push_event(session->handle, &janus_sip_plugin, session->transaction, call, jsep);
			JANUS_LOG(LOG_VERB, "  >> Pushing event to peer: %d (%s)\n", ret, janus_get_api_error(ret));
			json_decref(call);
			json_decref(jsep);
			g_free(fixed_sdp);
			janus_sdp_free(sdp);
			break;
		}
		case nua_r_register: {
			JANUS_LOG(LOG_VERB, "[%s][%s]: %d %s\n", session->account.username, nua_event_name(event), status, phrase ? phrase : "??");
			if(status == 200) {
				if(session->account.registration_status < janus_sip_registration_status_registered)
					session->account.registration_status = janus_sip_registration_status_registered;
				JANUS_LOG(LOG_VERB, "Successfully registered\n");
				/* Notify the browser */
				json_t *call = json_object();
				json_object_set_new(call, "sip", json_string("event"));
				json_t *calling = json_object();
				json_object_set_new(calling, "event", json_string("registered"));
				json_object_set_new(calling, "username", json_string(session->account.username));
				json_object_set_new(calling, "register_sent", json_true());
				json_object_set_new(call, "result", calling);
				int ret = gateway->push_event(session->handle, &janus_sip_plugin, session->transaction, call, NULL);
				JANUS_LOG(LOG_VERB, "  >> Pushing event to peer: %d (%s)\n", ret, janus_get_api_error(ret));
				json_decref(call);
			} else if(status == 401) {
				/* Get scheme/realm from 401 error */
				sip_www_authenticate_t const* www_auth = sip->sip_www_authenticate;
				char const* scheme = www_auth->au_scheme;
				const char* realm = msg_params_find(www_auth->au_params, "realm=");
				char auth[256];
				memset(auth, 0, sizeof(auth));
				g_snprintf(auth, sizeof(auth), "%s%s:%s:%s:%s%s",
					session->account.secret_type == janus_sip_secret_type_hashed ? "HA1+" : "",
					scheme,
					realm,
					session->account.authuser ? session->account.authuser : "null",
					session->account.secret_type == janus_sip_secret_type_hashed ? "HA1+" : "",
					session->account.secret);
				JANUS_LOG(LOG_VERB, "\t%s\n", auth);
				/* Authenticate */
				nua_authenticate(nh,
					NUTAG_AUTH(auth),
					TAG_END());
			} else if(status >= 400) {
				/* Authentication failed? */
				session->account.registration_status = janus_sip_registration_status_failed;
				/* Tell the browser... */
				json_t *event = json_object();
				json_object_set_new(event, "sip", json_string("event"));
				json_t *result = json_object();
				json_object_set_new(result, "event", json_string("registration_failed"));
				json_object_set_new(result, "code", json_integer(status));
				json_object_set_new(result, "reason", json_string(phrase ? phrase : ""));
				json_object_set_new(event, "result", result);
				int ret = gateway->push_event(session->handle, &janus_sip_plugin, session->transaction, event, NULL);
				JANUS_LOG(LOG_VERB, "  >> Pushing event to peer: %d (%s)\n", ret, janus_get_api_error(ret));
				json_decref(event);
			}
			break;
		}
		default:
			/* unknown event -> print out error message */
			JANUS_LOG(LOG_ERR, "Unknown event %d (%s)\n", event, nua_event_name(event));
			break;
	}
}

void janus_sip_sdp_process(janus_sip_session *session, janus_sdp *sdp, gboolean answer) {
	if(!session || !sdp)
		return;
	/* c= */
	if(sdp->c_addr) {
		g_free(session->media.remote_ip);
		session->media.remote_ip = g_strdup(sdp->c_addr);
		JANUS_LOG(LOG_VERB, "  >> Media connection:\n");
		JANUS_LOG(LOG_VERB, "       %s\n", session->media.remote_ip);
	}
	JANUS_LOG(LOG_VERB, "  >> Media lines:\n");
	GList *temp = sdp->m_lines;
	while(temp) {
		janus_sdp_mline *m = (janus_sdp_mline *)temp->data;
		session->media.require_srtp = session->media.require_srtp || (m->proto && !strcasecmp(m->proto, "RTP/SAVP"));
		if(m->type == JANUS_SDP_AUDIO) {
			JANUS_LOG(LOG_VERB, "       Audio: %"SCNu16"\n", m->port);
			if(m->port) {
				session->media.has_audio = 1;
				session->media.remote_audio_rtp_port = m->port;
				session->media.remote_audio_rtcp_port = m->port+1;	/* FIXME We're assuming RTCP is on the next port */
			}
		} else if(m->type == JANUS_SDP_VIDEO) {
			JANUS_LOG(LOG_VERB, "       Video: %"SCNu16"\n", m->port);
			if(m->port) {
				session->media.has_video = 1;
				session->media.remote_video_rtp_port = m->port;
				session->media.remote_video_rtcp_port = m->port+1;	/* FIXME We're assuming RTCP is on the next port */
			}
		} else {
			JANUS_LOG(LOG_WARN, "       Unsupported media line (not audio/video)\n");
			temp = temp->next;
			continue;
		}
		JANUS_LOG(LOG_VERB, "       Media connections:\n");
		if(m->c_addr) {
			g_free(session->media.remote_ip);
			session->media.remote_ip = g_strdup(m->c_addr);
			JANUS_LOG(LOG_VERB, "         [%s]\n", session->media.remote_ip);
		}
		JANUS_LOG(LOG_VERB, "       Media attributes:\n");
		GList *tempA = m->attributes;
		while(tempA) {
			janus_sdp_attribute *a = (janus_sdp_attribute *)tempA->data;
			if(a->name) {
				if(!strcasecmp(a->name, "rtpmap")) {
					JANUS_LOG(LOG_VERB, "         RTP Map:     %s\n", a->value);
				} else if(!strcasecmp(a->name, "crypto")) {
					JANUS_LOG(LOG_VERB, "         Crypto:      %s\n", a->value);
					if(m->type == JANUS_SDP_AUDIO || m->type == JANUS_SDP_VIDEO) {
						gint32 tag = 0;
						int suite;
						char crypto[41];
						/* FIXME inline can be more complex than that, and we're currently only offering SHA1_80 */
						int res = sscanf(a->value, "%"SCNi32" AES_CM_128_HMAC_SHA1_%2d inline:%40s",
							&tag, &suite, crypto);
						if(res != 3) {
							JANUS_LOG(LOG_WARN, "Failed to parse crypto line, ignoring... %s\n", a->value);
						} else {
							gboolean video = (m->type == JANUS_SDP_VIDEO);
							int current_suite = video ? session->media.video_srtp_suite_in : session->media.audio_srtp_suite_in;
							if(current_suite == 0) {
								if(video)
									session->media.video_srtp_suite_in = suite;
								else
									session->media.audio_srtp_suite_in = suite;
								janus_sip_srtp_set_remote(session, video, crypto, suite);
								session->media.has_srtp_remote = TRUE;
							} else {
								JANUS_LOG(LOG_WARN, "We already configured a %s crypto context (AES_CM_128_HMAC_SHA1_%d), skipping additional crypto line\n",
									video ? "video" : "audio", current_suite);
							}
						}
					}
				}
			}
			tempA = tempA->next;
		}
		if(answer && (m->type == JANUS_SDP_AUDIO || m->type == JANUS_SDP_VIDEO)) {
			/* Check which codec was negotiated eventually */
			int pt = -1;
			if(m->ptypes)
				pt = GPOINTER_TO_INT(m->ptypes->data);
			if(pt > -1) {
				if(m->type == JANUS_SDP_AUDIO) {
					session->media.audio_pt = pt;
				} else {
					session->media.video_pt = pt;
				}
			}
		}
		temp = temp->next;
	}
}

char *janus_sip_sdp_manipulate(janus_sip_session *session, janus_sdp *sdp, gboolean answer) {
	if(!session || !session->stack || !sdp)
		return NULL;
	/* Start replacing stuff */
	JANUS_LOG(LOG_VERB, "Setting protocol to %s\n", session->media.require_srtp ? "RTP/SAVP" : "RTP/AVP");
	GList *temp = sdp->m_lines;
	while(temp) {
		janus_sdp_mline *m = (janus_sdp_mline *)temp->data;
		g_free(m->proto);
		m->proto = g_strdup(session->media.require_srtp ? "RTP/SAVP" : "RTP/AVP");
		if(m->type == JANUS_SDP_AUDIO) {
			m->port = session->media.local_audio_rtp_port;
			if(session->media.has_srtp_local) {
				char *crypto = NULL;
				session->media.audio_srtp_suite_out = 80;
				janus_sip_srtp_set_local(session, FALSE, &crypto);
				/* FIXME 32? 80? Both? */
				janus_sdp_attribute *a = janus_sdp_attribute_create("crypto", "1 AES_CM_128_HMAC_SHA1_80 inline:%s", crypto);
				g_free(crypto);
				m->attributes = g_list_append(m->attributes, a);
			}
		} else if(m->type == JANUS_SDP_VIDEO) {
			m->port = session->media.local_video_rtp_port;
			if(session->media.has_srtp_local) {
				char *crypto = NULL;
				session->media.audio_srtp_suite_out = 80;
				janus_sip_srtp_set_local(session, TRUE, &crypto);
				/* FIXME 32? 80? Both? */
				janus_sdp_attribute *a = janus_sdp_attribute_create("crypto", "1 AES_CM_128_HMAC_SHA1_80 inline:%s", crypto);
				g_free(crypto);
				m->attributes = g_list_append(m->attributes, a);
			}
		}
		g_free(m->c_addr);
		m->c_addr = g_strdup(local_ip);
		if(answer && (m->type == JANUS_SDP_AUDIO || m->type == JANUS_SDP_VIDEO)) {
			/* Check which codec was negotiated eventually */
			int pt = -1;
			if(m->ptypes)
				pt = GPOINTER_TO_INT(m->ptypes->data);
			if(pt > -1) {
				if(m->type == JANUS_SDP_AUDIO) {
					session->media.audio_pt = pt;
				} else {
					session->media.video_pt = pt;
				}
			}
		}
		temp = temp->next;
	}
	/* Generate a SDP string out of our changes */
	return janus_sdp_write(sdp);
}

/* Bind local RTP/RTCP sockets */
static int janus_sip_allocate_local_ports(janus_sip_session *session) {
	if(session == NULL) {
		JANUS_LOG(LOG_ERR, "Invalid session\n");
		return -1;
	}
	/* Reset status */
	if(session->media.audio_rtp_fd != -1) {
		close(session->media.audio_rtp_fd);
		session->media.audio_rtp_fd = -1;
	}
	if(session->media.audio_rtcp_fd != -1) {
		close(session->media.audio_rtcp_fd);
		session->media.audio_rtcp_fd = -1;
	}
	session->media.local_audio_rtp_port = 0;
	session->media.local_audio_rtcp_port = 0;
	session->media.audio_ssrc = 0;
	if(session->media.video_rtp_fd != -1) {
		close(session->media.video_rtp_fd);
		session->media.video_rtp_fd = -1;
	}
	if(session->media.video_rtcp_fd != -1) {
		close(session->media.video_rtcp_fd);
		session->media.video_rtcp_fd = -1;
	}
	session->media.local_video_rtp_port = 0;
	session->media.local_video_rtcp_port = 0;
	session->media.video_ssrc = 0;
	/* Start */
	int attempts = 100;	/* FIXME Don't retry forever */
	if(session->media.has_audio) {
		JANUS_LOG(LOG_VERB, "Allocating audio ports:\n");
		struct sockaddr_in audio_rtp_address, audio_rtcp_address;
		while(session->media.local_audio_rtp_port == 0 || session->media.local_audio_rtcp_port == 0) {
			if(attempts == 0)	/* Too many failures */
				return -1;
			if(session->media.audio_rtp_fd == -1) {
				session->media.audio_rtp_fd = socket(AF_INET, SOCK_DGRAM, 0);
			}
			if(session->media.audio_rtcp_fd == -1) {
				session->media.audio_rtcp_fd = socket(AF_INET, SOCK_DGRAM, 0);
			}
			int rtp_port = g_random_int_range(10000, 60000);	/* FIXME Should this be configurable? */
			if(rtp_port % 2)
				rtp_port++;	/* Pick an even port for RTP */
			audio_rtp_address.sin_family = AF_INET;
			audio_rtp_address.sin_port = htons(rtp_port);
			inet_pton(AF_INET, local_ip, &audio_rtp_address.sin_addr.s_addr);
			if(bind(session->media.audio_rtp_fd, (struct sockaddr *)(&audio_rtp_address), sizeof(struct sockaddr)) < 0) {
				JANUS_LOG(LOG_ERR, "Bind failed for audio RTP (port %d), trying a different one...\n", rtp_port);
				attempts--;
				continue;
			}
			JANUS_LOG(LOG_VERB, "Audio RTP listener bound to port %d\n", rtp_port);
			int rtcp_port = rtp_port+1;
			audio_rtcp_address.sin_family = AF_INET;
			audio_rtcp_address.sin_port = htons(rtcp_port);
			inet_pton(AF_INET, local_ip, &audio_rtcp_address.sin_addr.s_addr);
			if(bind(session->media.audio_rtcp_fd, (struct sockaddr *)(&audio_rtcp_address), sizeof(struct sockaddr)) < 0) {
				JANUS_LOG(LOG_ERR, "Bind failed for audio RTCP (port %d), trying a different one...\n", rtcp_port);
				/* RTP socket is not valid anymore, reset it */
				close(session->media.audio_rtp_fd);
				session->media.audio_rtp_fd = -1;
				attempts--;
				continue;
			}
			JANUS_LOG(LOG_VERB, "Audio RTCP listener bound to port %d\n", rtcp_port);
			session->media.local_audio_rtp_port = rtp_port;
			session->media.local_audio_rtcp_port = rtcp_port;
		}
	}
	if(session->media.has_video) {
		JANUS_LOG(LOG_VERB, "Allocating video ports:\n");
		struct sockaddr_in video_rtp_address, video_rtcp_address;
		while(session->media.local_video_rtp_port == 0 || session->media.local_video_rtcp_port == 0) {
			if(attempts == 0)	/* Too many failures */
				return -1;
			if(session->media.video_rtp_fd == -1) {
				session->media.video_rtp_fd = socket(AF_INET, SOCK_DGRAM, 0);
			}
			if(session->media.video_rtcp_fd == -1) {
				session->media.video_rtcp_fd = socket(AF_INET, SOCK_DGRAM, 0);
			}
			int rtp_port = g_random_int_range(10000, 60000);	/* FIXME Should this be configurable? */
			if(rtp_port % 2)
				rtp_port++;	/* Pick an even port for RTP */
			video_rtp_address.sin_family = AF_INET;
			video_rtp_address.sin_port = htons(rtp_port);
			inet_pton(AF_INET, local_ip, &video_rtp_address.sin_addr.s_addr);
			if(bind(session->media.video_rtp_fd, (struct sockaddr *)(&video_rtp_address), sizeof(struct sockaddr)) < 0) {
				JANUS_LOG(LOG_ERR, "Bind failed for video RTP (port %d), trying a different one...\n", rtp_port);
				attempts--;
				continue;
			}
			JANUS_LOG(LOG_VERB, "Video RTP listener bound to port %d\n", rtp_port);
			int rtcp_port = rtp_port+1;
			video_rtcp_address.sin_family = AF_INET;
			video_rtcp_address.sin_port = htons(rtcp_port);
			inet_pton(AF_INET, local_ip, &video_rtcp_address.sin_addr.s_addr);
			if(bind(session->media.video_rtcp_fd, (struct sockaddr *)(&video_rtcp_address), sizeof(struct sockaddr)) < 0) {
				JANUS_LOG(LOG_ERR, "Bind failed for video RTCP (port %d), trying a different one...\n", rtcp_port);
				/* RTP socket is not valid anymore, reset it */
				close(session->media.video_rtp_fd);
				session->media.video_rtp_fd = -1;
				attempts--;
				continue;
			}
			JANUS_LOG(LOG_VERB, "Video RTCP listener bound to port %d\n", rtcp_port);
			session->media.local_video_rtp_port = rtp_port;
			session->media.local_video_rtcp_port = rtcp_port;
		}
	}
	return 0;
}

/* Thread to relay RTP/RTCP frames coming from the SIP peer */
static void *janus_sip_relay_thread(void *data) {
	janus_sip_session *session = (janus_sip_session *)data;
	if(!session || !session->account.username || !session->callee) {
		g_thread_unref(g_thread_self());
		return NULL;
	}
	JANUS_LOG(LOG_VERB, "Starting relay thread (%s <--> %s)\n", session->account.username, session->callee);

	gboolean have_server_ip = TRUE;
	struct sockaddr_in server_addr;
	memset(&server_addr, 0, sizeof(server_addr));
	server_addr.sin_family = AF_INET;
	if((inet_aton(session->media.remote_ip, &server_addr.sin_addr)) <= 0) {	/* Not a numeric IP... */
		struct hostent *host = gethostbyname(session->media.remote_ip);	/* ...resolve name */
		if(!host) {
			JANUS_LOG(LOG_ERR, "[SIP-%s] Couldn't get host (%s)\n", session->account.username, session->media.remote_ip);
			have_server_ip = FALSE;
		} else {
			server_addr.sin_addr = *(struct in_addr *)host->h_addr_list;
		}
	}

	/* Connect peers (FIXME This pretty much sucks right now) */
	if(have_server_ip && session->media.remote_audio_rtp_port) {
		server_addr.sin_port = htons(session->media.remote_audio_rtp_port);
		if(connect(session->media.audio_rtp_fd, (struct sockaddr *)&server_addr, sizeof(struct sockaddr)) == -1) {
			JANUS_LOG(LOG_ERR, "[SIP-%s] Couldn't connect audio RTP? (%s:%d)\n", session->account.username, session->media.remote_ip, session->media.remote_audio_rtp_port);
			JANUS_LOG(LOG_ERR, "[SIP-%s]   -- %d (%s)\n", session->account.username, errno, strerror(errno));
		}
	}
	if(have_server_ip && session->media.remote_audio_rtcp_port) {
		server_addr.sin_port = htons(session->media.remote_audio_rtcp_port);
		if(connect(session->media.audio_rtcp_fd, (struct sockaddr *)&server_addr, sizeof(struct sockaddr)) == -1) {
			JANUS_LOG(LOG_ERR, "[SIP-%s] Couldn't connect audio RTCP? (%s:%d)\n", session->account.username, session->media.remote_ip, session->media.remote_audio_rtcp_port);
			JANUS_LOG(LOG_ERR, "[SIP-%s]   -- %d (%s)\n", session->account.username, errno, strerror(errno));
		}
	}
	if(have_server_ip && session->media.remote_video_rtp_port) {
		server_addr.sin_port = htons(session->media.remote_video_rtp_port);
		if(connect(session->media.video_rtp_fd, (struct sockaddr *)&server_addr, sizeof(struct sockaddr)) == -1) {
			JANUS_LOG(LOG_ERR, "[SIP-%s] Couldn't connect video RTP? (%s:%d)\n", session->account.username, session->media.remote_ip, session->media.remote_video_rtp_port);
			JANUS_LOG(LOG_ERR, "[SIP-%s]   -- %d (%s)\n", session->account.username, errno, strerror(errno));
		}
	}
	if(have_server_ip && session->media.remote_video_rtcp_port) {
		server_addr.sin_port = htons(session->media.remote_video_rtcp_port);
		if(connect(session->media.video_rtcp_fd, (struct sockaddr *)&server_addr, sizeof(struct sockaddr)) == -1) {
			JANUS_LOG(LOG_ERR, "[SIP-%s] Couldn't connect video RTCP? (%s:%d)\n", session->account.username, session->media.remote_ip, session->media.remote_video_rtcp_port);
			JANUS_LOG(LOG_ERR, "[SIP-%s]   -- %d (%s)\n", session->account.username, errno, strerror(errno));
		}
	}

	if(!session->callee) {
		JANUS_LOG(LOG_VERB, "[SIP-%s] Leaving thread, no callee...\n", session->account.username);
		g_thread_unref(g_thread_self());
		return NULL;
	}
	/* File descriptors */
	socklen_t addrlen;
	struct sockaddr_in remote;
	int resfd = 0, bytes = 0;
	struct pollfd fds[4];
	char buffer[1500];
	memset(buffer, 0, 1500);
	/* Loop */
	int num = 0;
	gboolean goon = TRUE;
	while(goon && session != NULL && !session->destroyed &&
			session->status > janus_sip_call_status_idle &&
			session->status < janus_sip_call_status_closing) {	/* FIXME We need a per-call watchdog as well */
		/* Prepare poll */
		num = 0;
		if(session->media.audio_rtp_fd != -1) {
			fds[num].fd = session->media.audio_rtp_fd;
			fds[num].events = POLLIN;
			fds[num].revents = 0;
			num++;
		}
		if(session->media.audio_rtcp_fd != -1) {
			fds[num].fd = session->media.audio_rtcp_fd;
			fds[num].events = POLLIN;
			fds[num].revents = 0;
			num++;
		}
		if(session->media.video_rtp_fd != -1) {
			fds[num].fd = session->media.video_rtp_fd;
			fds[num].events = POLLIN;
			fds[num].revents = 0;
			num++;
		}
		if(session->media.video_rtcp_fd != -1) {
			fds[num].fd = session->media.video_rtcp_fd;
			fds[num].events = POLLIN;
			fds[num].revents = 0;
			num++;
		}
		/* Wait for some data */
		resfd = poll(fds, num, 1000);
		if(resfd < 0) {
			JANUS_LOG(LOG_ERR, "[SIP-%s] Error polling...\n", session->account.username);
			JANUS_LOG(LOG_ERR, "[SIP-%s]   -- %d (%s)\n", session->account.username, errno, strerror(errno));
			break;
		} else if(resfd == 0) {
			/* No data, keep going */
			continue;
		}
		if(session == NULL || session->destroyed ||
				session->status <= janus_sip_call_status_idle ||
				session->status >= janus_sip_call_status_closing)
			break;
		int i = 0;
		for(i=0; i<num; i++) {
			if(fds[i].revents & (POLLERR | POLLHUP)) {
				/* Socket error? */
				JANUS_LOG(LOG_ERR, "[SIP-%s] Error polling: %s...\n", session->account.username,
					fds[i].revents & POLLERR ? "POLLERR" : "POLLHUP");
				JANUS_LOG(LOG_ERR, "[SIP-%s]   -- %d (%s)\n", session->account.username, errno, strerror(errno));
				goon = FALSE;	/* Can we assume it's pretty much over, after a POLLERR? */
				/* FIXME Simulate a "hangup" coming from the browser */
				janus_sip_message *msg = g_malloc0(sizeof(janus_sip_message));
				msg->handle = session->handle;
				msg->message = json_pack("{ss}", "request", "hangup");
				msg->transaction = NULL;
				msg->jsep = NULL;
				g_async_queue_push(messages, msg);
				break;
			} else if(fds[i].revents & POLLIN) {
				/* Got an RTP/RTCP packet */
				if(session->media.audio_rtp_fd != -1 && fds[i].fd == session->media.audio_rtp_fd) {
					/* Got something audio (RTP) */
					addrlen = sizeof(remote);
					bytes = recvfrom(session->media.audio_rtp_fd, buffer, 1500, 0, (struct sockaddr*)&remote, &addrlen);
					//~ JANUS_LOG(LOG_VERB, "************************\nGot %d bytes on the audio RTP channel...\n", bytes);
					//~ rtp_header_t *rtp = (rtp_header_t *)buffer;
					//~ JANUS_LOG(LOG_VERB, " ... parsed RTP packet (ssrc=%u, pt=%u, seq=%u, ts=%u)...\n",
						//~ ntohl(rtp->ssrc), rtp->type, ntohs(rtp->seq_number), ntohl(rtp->timestamp));
					if(session->media.audio_ssrc_peer == 0) {
						rtp_header *header = (rtp_header *)buffer;
						session->media.audio_ssrc_peer = ntohl(header->ssrc);
						JANUS_LOG(LOG_VERB, "Got SIP peer audio SSRC: %"SCNu32"\n", session->media.audio_ssrc_peer);
					}
					/* Is this SRTP? */
					if(session->media.has_srtp_remote) {
						int buflen = bytes;
						err_status_t res = srtp_unprotect(session->media.audio_srtp_in, buffer, &buflen);
						if(res != err_status_ok && res != err_status_replay_fail && res != err_status_replay_old) {
							rtp_header *header = (rtp_header *)buffer;
							guint32 timestamp = ntohl(header->timestamp);
							guint16 seq = ntohs(header->seq_number);
							JANUS_LOG(LOG_ERR, "[SIP-%s] Audio SRTP unprotect error: %s (len=%d-->%d, ts=%"SCNu32", seq=%"SCNu16")\n",
								session->account.username, janus_sip_get_srtp_error(res), bytes, buflen, timestamp, seq);
							continue;
						}
						bytes = buflen;
					}
					/* Save the frame if we're recording */
					janus_recorder_save_frame(session->arc_peer, buffer, bytes);
					/* Relay to browser */
					gateway->relay_rtp(session->handle, 0, buffer, bytes);
					continue;
				} else if(session->media.audio_rtcp_fd != -1 && fds[i].fd == session->media.audio_rtcp_fd) {
					/* Got something audio (RTCP) */
					addrlen = sizeof(remote);
					bytes = recvfrom(session->media.audio_rtcp_fd, buffer, 1500, 0, (struct sockaddr*)&remote, &addrlen);
					//~ JANUS_LOG(LOG_VERB, "************************\nGot %d bytes on the audio RTCP channel...\n", bytes);
					/* Is this SRTCP? */
					if(session->media.has_srtp_remote) {
						int buflen = bytes;
						err_status_t res = srtp_unprotect_rtcp(session->media.audio_srtp_in, buffer, &buflen);
						if(res != err_status_ok && res != err_status_replay_fail && res != err_status_replay_old) {
							JANUS_LOG(LOG_ERR, "[SIP-%s] Audio SRTCP unprotect error: %s (len=%d-->%d)\n",
								session->account.username, janus_sip_get_srtp_error(res), bytes, buflen);
							continue;
						}
						bytes = buflen;
					}
					/* Relay to browser */
					gateway->relay_rtcp(session->handle, 0, buffer, bytes);
					continue;
				} else if(session->media.video_rtp_fd != -1 && fds[i].fd == session->media.video_rtp_fd) {
					/* Got something video (RTP) */
					addrlen = sizeof(remote);
					bytes = recvfrom(session->media.video_rtp_fd, buffer, 1500, 0, (struct sockaddr*)&remote, &addrlen);
					//~ JANUS_LOG(LOG_VERB, "************************\nGot %d bytes on the video RTP channel...\n", bytes);
					//~ rtp_header_t *rtp = (rtp_header_t *)buffer;
					//~ JANUS_LOG(LOG_VERB, " ... parsed RTP packet (ssrc=%u, pt=%u, seq=%u, ts=%u)...\n",
						//~ ntohl(rtp->ssrc), rtp->type, ntohs(rtp->seq_number), ntohl(rtp->timestamp));
					if(session->media.video_ssrc_peer == 0) {
						rtp_header *header = (rtp_header *)buffer;
						session->media.video_ssrc_peer = ntohl(header->ssrc);
						JANUS_LOG(LOG_VERB, "Got SIP peer video SSRC: %"SCNu32"\n", session->media.video_ssrc_peer);
					}
					/* Is this SRTP? */
					if(session->media.has_srtp_remote) {
						int buflen = bytes;
						err_status_t res = srtp_unprotect(session->media.video_srtp_in, buffer, &buflen);
						if(res != err_status_ok && res != err_status_replay_fail && res != err_status_replay_old) {
							rtp_header *header = (rtp_header *)buffer;
							guint32 timestamp = ntohl(header->timestamp);
							guint16 seq = ntohs(header->seq_number);
							JANUS_LOG(LOG_ERR, "[SIP-%s] Video SRTP unprotect error: %s (len=%d-->%d, ts=%"SCNu32", seq=%"SCNu16")\n",
								session->account.username, janus_sip_get_srtp_error(res), bytes, buflen, timestamp, seq);
							continue;
						}
						bytes = buflen;
					}
					/* Save the frame if we're recording */
					janus_recorder_save_frame(session->vrc_peer, buffer, bytes);
					/* Relay to browser */
					gateway->relay_rtp(session->handle, 1, buffer, bytes);
					continue;
				} else if(session->media.video_rtcp_fd != -1 && fds[i].fd == session->media.video_rtcp_fd) {
					/* Got something video (RTCP) */
					addrlen = sizeof(remote);
					bytes = recvfrom(session->media.video_rtcp_fd, buffer, 1500, 0, (struct sockaddr*)&remote, &addrlen);
					//~ JANUS_LOG(LOG_VERB, "************************\nGot %d bytes on the video RTCP channel...\n", bytes);
					/* Is this SRTCP? */
					if(session->media.has_srtp_remote) {
						int buflen = bytes;
						err_status_t res = srtp_unprotect_rtcp(session->media.video_srtp_in, buffer, &buflen);
						if(res != err_status_ok && res != err_status_replay_fail && res != err_status_replay_old) {
							JANUS_LOG(LOG_ERR, "[SIP-%s] Video SRTP unprotect error: %s (len=%d-->%d)\n",
								session->account.username, janus_sip_get_srtp_error(res), bytes, buflen);
							continue;
						}
						bytes = buflen;
					}
					/* Relay to browser */
					gateway->relay_rtcp(session->handle, 1, buffer, bytes);
					continue;
				}
			}
		}
	}
	if(session->media.audio_rtp_fd != -1) {
		close(session->media.audio_rtp_fd);
		session->media.audio_rtp_fd = -1;
	}
	if(session->media.audio_rtcp_fd != -1) {
		close(session->media.audio_rtcp_fd);
		session->media.audio_rtcp_fd = -1;
	}
	session->media.local_audio_rtp_port = 0;
	session->media.local_audio_rtcp_port = 0;
	session->media.audio_ssrc = 0;
	if(session->media.video_rtp_fd != -1) {
		close(session->media.video_rtp_fd);
		session->media.video_rtp_fd = -1;
	}
	if(session->media.video_rtcp_fd != -1) {
		close(session->media.video_rtcp_fd);
		session->media.video_rtcp_fd = -1;
	}
	session->media.local_video_rtp_port = 0;
	session->media.local_video_rtcp_port = 0;
	session->media.video_ssrc = 0;
	/* Clean up SRTP stuff, if needed */
	janus_sip_srtp_cleanup(session);
	/* Done */
	JANUS_LOG(LOG_VERB, "Leaving SIP relay thread\n");
	g_thread_unref(g_thread_self());
	return NULL;
}


/* Sofia Event thread */
gpointer janus_sip_sofia_thread(gpointer user_data) {
	janus_sip_session *session = (janus_sip_session *)user_data;
	if(session == NULL || session->account.username == NULL) {
		g_thread_unref(g_thread_self());
		return NULL;
	}
	JANUS_LOG(LOG_VERB, "Joining sofia loop thread (%s)...\n", session->account.username);
	session->stack = g_malloc0(sizeof(ssip_t));
	session->stack->session = session;
	session->stack->s_nua = NULL;
	session->stack->s_nh_r = NULL;
	session->stack->s_nh_i = NULL;
	session->stack->s_root = su_root_create(session->stack);
	su_home_init(session->stack->s_home);
	JANUS_LOG(LOG_VERB, "Setting up sofia stack (sip:%s@%s)\n", session->account.username, local_ip);
	char sip_url[128];
	char sips_url[128];
	char *ipv6;
	ipv6 = strstr(local_ip, ":");
	g_snprintf(sip_url, sizeof(sip_url), "sip:%s%s%s:*", ipv6 ? "[" : "", local_ip, ipv6 ? "]" : "");
	g_snprintf(sips_url, sizeof(sips_url), "sips:%s%s%s:*", ipv6 ? "[" : "", local_ip, ipv6 ? "]" : "");
	char outbound_options[256] = "use-rport no-validate";
	if(keepalive_interval > 0)
		g_strlcat(outbound_options, " options-keepalive", sizeof(outbound_options));
	if(!behind_nat)
		g_strlcat(outbound_options, " no-natify", sizeof(outbound_options));
	session->stack->s_nua = nua_create(session->stack->s_root,
				janus_sip_sofia_callback,
				session,
				SIPTAG_ALLOW_STR("INVITE, ACK, BYE, CANCEL, OPTIONS"),
				NUTAG_M_USERNAME(session->account.username),
				NUTAG_URL(sip_url),
				TAG_IF(session->account.sips, NUTAG_SIPS_URL(sips_url)),
				SIPTAG_USER_AGENT_STR(session->account.user_agent ? session->account.user_agent : user_agent),
				NUTAG_KEEPALIVE(keepalive_interval * 1000),	/* Sofia expects it in milliseconds */
				NUTAG_OUTBOUND(outbound_options),
				SIPTAG_SUPPORTED(NULL),
				TAG_NULL());
	su_root_run(session->stack->s_root);
	/* When we get here, we're done */
	nua_destroy(session->stack->s_nua);
	su_root_destroy(session->stack->s_root);
	session->stack->s_root = NULL;
	su_home_deinit(session->stack->s_home);
	su_home_unref(session->stack->s_home);
	if (session->stack) {
		g_free(session->stack);
		session->stack = NULL;
	}
	//~ stop = 1;
	JANUS_LOG(LOG_VERB, "Leaving sofia loop thread...\n");
	g_thread_unref(g_thread_self());
	/* Cleaning up and removing the session is done in a lazy way */
	janus_mutex_lock(&sessions_mutex);
	old_sessions = g_list_append(old_sessions, session);
	janus_mutex_unlock(&sessions_mutex);
	return NULL;
}<|MERGE_RESOLUTION|>--- conflicted
+++ resolved
@@ -2249,21 +2249,15 @@
 				nua_respond(nh, 500, sip_status_phrase(500), TAG_END());
 				break;
 			}
-<<<<<<< HEAD
+			if(!sip->sip_payload) {
+				JANUS_LOG(LOG_WARN,"\tReceived re-invite without SDP - responding 200 OK\n");
+				nua_respond(nh, 200, sip_status_phrase(200), TAG_END());
+				break;
+			}
 			char sdperror[100];
 			janus_sdp *sdp = janus_sdp_parse(sip->sip_payload->pl_data, sdperror, sizeof(sdperror));
 			if(!sdp) {
 				JANUS_LOG(LOG_ERR, "\tError parsing SDP! %s\n", sdperror);
-=======
-			if (!sip->sip_payload) {
-				JANUS_LOG(LOG_WARN,"\tReceived re-invite without SDP - responding 200 OK\n");
-				nua_respond(nh, 200, sip_status_phrase(200), TAG_END());
-				break;
-			}
-			sdp_parser_t *parser = sdp_parse(ssip->s_home, sip->sip_payload->pl_data, sip->sip_payload->pl_len, 0);
-			if(!sdp_session(parser)) {
-				JANUS_LOG(LOG_ERR, "\tError parsing SDP!\n");
->>>>>>> 9e4e90f9
 				nua_respond(nh, 488, sip_status_phrase(488), TAG_END());
 				break;
 			}
