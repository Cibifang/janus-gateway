/*! \file   janus_sip.c
 * \author Lorenzo Miniero <lorenzo@meetecho.com>
 * \copyright GNU General Public License v3
 * \brief  Janus SIP plugin
 * \details  This is a simple SIP plugin for Janus, allowing WebRTC peers
 * to register at a SIP server (e.g., Asterisk) and call SIP user agents
 * through the gateway. Specifically, when attaching to the plugin peers
 * are requested to provide their SIP server credentials, i.e., the address
 * of the SIP server and their username/secret. This results in the plugin
 * registering at the SIP server and acting as a SIP client on behalf of
 * the web peer. Most of the SIP states and lifetime are masked by the plugin,
 * and only the relevant events (e.g., INVITEs and BYEs) and functionality
 * (call, hangup) are made available to the web peer: peers can call
 * extensions at the SIP server or wait for incoming INVITEs, and during
 * a call they can send DTMF tones. Calls can do plain RTP or SDES-SRTP.
 *
 * The concept behind this plugin is to allow different web pages associated
 * to the same peer, and hence the same SIP user, to attach to the plugin
 * at the same time and yet just do a SIP REGISTER once. The same should
 * apply for calls: while an incoming call would be notified to all the
 * web UIs associated to the peer, only one would be able to pick up and
 * answer, in pretty much the same way as SIP forking works but without the
 * need to fork in the same place. This specific functionality, though, has
 * not been implemented as of yet.
 *
 * \todo Only Asterisk and Kamailio have been tested as a SIP server, and
 * specifically only with basic audio calls: this plugin needs some work
 * to make it more stable and reliable.
 *
 * \section sipapi SIP Plugin API
 *
 * All requests you can send in the SIP Plugin API are asynchronous,
 * which means all responses (successes and errors) will be delivered
 * as events with the same transaction.
 *
 * The supported requests are \c register , \c call , \c accept and
 * \c hangup . \c register can be used, as the name suggests, to register
 * a username at a SIP registrar to call and be called; \c call is used
 * to send an INVITE to a different SIP URI through the plugin, while
 * \c accept is used to accept the call in case one is invited instead
 * of inviting; finally, \c hangup can be used to terminate the
 * communication at any time, either to hangup (BYE) an ongoing call or
 * to cancel/decline (CANCEL/BYE) a call that hasn't started yet.
 *
 * Actual API docs: TBD.
 *
 * \ingroup plugins
 * \ref plugins
 */

#include "plugin.h"

#include <arpa/inet.h>
#include <net/if.h>

#include <jansson.h>

#include <sofia-sip/msg_header.h>
#include <sofia-sip/nua.h>
#include <sofia-sip/sdp.h>
#include <sofia-sip/sip_status.h>
#include <sofia-sip/url.h>
#include <sofia-sip/tport_tag.h>

#include <srtp/srtp.h>
#include <srtp/crypto_kernel.h>

#include "../debug.h"
#include "../apierror.h"
#include "../config.h"
#include "../mutex.h"
#include "../record.h"
#include "../rtp.h"
#include "../rtcp.h"
#include "../utils.h"


/* Plugin information */
#define JANUS_SIP_VERSION			6
#define JANUS_SIP_VERSION_STRING	"0.0.6"
#define JANUS_SIP_DESCRIPTION		"This is a simple SIP plugin for Janus, allowing WebRTC peers to register at a SIP server and call SIP user agents through the gateway."
#define JANUS_SIP_NAME				"JANUS SIP plugin"
#define JANUS_SIP_AUTHOR			"Meetecho s.r.l."
#define JANUS_SIP_PACKAGE			"janus.plugin.sip"

/* Plugin methods */
janus_plugin *create(void);
int janus_sip_init(janus_callbacks *callback, const char *config_path);
void janus_sip_destroy(void);
int janus_sip_get_api_compatibility(void);
int janus_sip_get_version(void);
const char *janus_sip_get_version_string(void);
const char *janus_sip_get_description(void);
const char *janus_sip_get_name(void);
const char *janus_sip_get_author(void);
const char *janus_sip_get_package(void);
void janus_sip_create_session(janus_plugin_session *handle, int *error);
struct janus_plugin_result *janus_sip_handle_message(janus_plugin_session *handle, char *transaction, json_t *message, json_t *jsep);
void janus_sip_setup_media(janus_plugin_session *handle);
void janus_sip_incoming_rtp(janus_plugin_session *handle, int video, char *buf, int len);
void janus_sip_incoming_rtcp(janus_plugin_session *handle, int video, char *buf, int len);
void janus_sip_hangup_media(janus_plugin_session *handle);
void janus_sip_destroy_session(janus_plugin_session *handle, int *error);
json_t *janus_sip_query_session(janus_plugin_session *handle);

/* Plugin setup */
static janus_plugin janus_sip_plugin =
	JANUS_PLUGIN_INIT (
		.init = janus_sip_init,
		.destroy = janus_sip_destroy,

		.get_api_compatibility = janus_sip_get_api_compatibility,
		.get_version = janus_sip_get_version,
		.get_version_string = janus_sip_get_version_string,
		.get_description = janus_sip_get_description,
		.get_name = janus_sip_get_name,
		.get_author = janus_sip_get_author,
		.get_package = janus_sip_get_package,

		.create_session = janus_sip_create_session,
		.handle_message = janus_sip_handle_message,
		.setup_media = janus_sip_setup_media,
		.incoming_rtp = janus_sip_incoming_rtp,
		.incoming_rtcp = janus_sip_incoming_rtcp,
		.hangup_media = janus_sip_hangup_media,
		.destroy_session = janus_sip_destroy_session,
		.query_session = janus_sip_query_session,
	);

/* Plugin creator */
janus_plugin *create(void) {
	JANUS_LOG(LOG_VERB, "%s created!\n", JANUS_SIP_NAME);
	return &janus_sip_plugin;
}

/* Parameter validation */
static struct janus_json_parameter request_parameters[] = {
	{"request", JSON_STRING, JANUS_JSON_PARAM_REQUIRED}
};
static struct janus_json_parameter register_parameters[] = {
	{"type", JSON_STRING, 0},
	{"send_register", JANUS_JSON_BOOL, 0},
	{"sips", JANUS_JSON_BOOL, 0},
	{"username", JSON_STRING, 0},
	{"secret", JSON_STRING, 0},
	{"ha1_secret", JSON_STRING, 0},
	{"authuser", JSON_STRING, 0}
};
static struct janus_json_parameter proxy_parameters[] = {
	{"proxy", JSON_STRING, 0}
};
static struct janus_json_parameter call_parameters[] = {
	{"uri", JSON_STRING, JANUS_JSON_PARAM_REQUIRED},
	{"headers", JSON_OBJECT, 0},
	{"srtp", JSON_STRING, 0}
};
static struct janus_json_parameter accept_parameters[] = {
	{"srtp", JSON_STRING, 0}
};
static struct janus_json_parameter recording_parameters[] = {
	{"action", JSON_STRING, JANUS_JSON_PARAM_REQUIRED},
	{"audio", JANUS_JSON_BOOL, 0},
	{"video", JANUS_JSON_BOOL, 0},
	{"peer_audio", JANUS_JSON_BOOL, 0},
	{"peer_video", JANUS_JSON_BOOL, 0},
	{"filename", JSON_STRING, 0}
};
static struct janus_json_parameter dtmf_info_parameters[] = {
	{"digit", JSON_STRING, JANUS_JSON_PARAM_REQUIRED},
	{"duration", JSON_INTEGER, JANUS_JSON_PARAM_POSITIVE}
};

/* Useful stuff */
static volatile gint initialized = 0, stopping = 0;
static janus_callbacks *gateway = NULL;

static char local_ip[INET6_ADDRSTRLEN];
static int keepalive_interval = 120;
static gboolean behind_nat = FALSE;
static char *user_agent;
#define JANUS_DEFAULT_REGISTER_TTL	3600
static int register_ttl = JANUS_DEFAULT_REGISTER_TTL;

static GThread *handler_thread;
static GThread *watchdog;
static void *janus_sip_handler(void *data);

typedef struct janus_sip_message {
	janus_plugin_session *handle;
	char *transaction;
	json_t *message;
	json_t *jsep;
} janus_sip_message;
static GAsyncQueue *messages = NULL;
static janus_sip_message exit_message;

static void janus_sip_message_free(janus_sip_message *msg) {
	if(!msg || msg == &exit_message)
		return;

	msg->handle = NULL;

	g_free(msg->transaction);
	msg->transaction = NULL;
	if(msg->message)
		json_decref(msg->message);
	msg->message = NULL;
	if(msg->jsep)
		json_decref(msg->jsep);
	msg->jsep = NULL;

	g_free(msg);
}


typedef enum {
	janus_sip_registration_status_disabled = -2,
	janus_sip_registration_status_failed = -1,
	janus_sip_registration_status_unregistered = 0,
	janus_sip_registration_status_registering,
	janus_sip_registration_status_registered,
	janus_sip_registration_status_unregistering,
} janus_sip_registration_status;

static const char *janus_sip_registration_status_string(janus_sip_registration_status status) {
	switch(status) {
		case janus_sip_registration_status_disabled:
			return "disabled";
		case janus_sip_registration_status_failed:
			return "failed";
		case janus_sip_registration_status_unregistered:
			return "unregistered";
		case janus_sip_registration_status_registering:
			return "registering";
		case janus_sip_registration_status_registered:
			return "registered";
		case janus_sip_registration_status_unregistering:
			return "unregistering";
		default:
			return "unknown";
	}
}


typedef enum {
	janus_sip_call_status_idle = 0,
	janus_sip_call_status_inviting,
	janus_sip_call_status_invited,
	janus_sip_call_status_incall,
	janus_sip_call_status_closing,
} janus_sip_call_status;

static const char *janus_sip_call_status_string(janus_sip_call_status status) {
	switch(status) {
		case janus_sip_call_status_idle:
			return "idle";
		case janus_sip_call_status_inviting:
			return "inviting";
		case janus_sip_call_status_invited:
			return "invited";
		case janus_sip_call_status_incall:
			return "incall";
		case janus_sip_call_status_closing:
			return "closing";
		default:
			return "unknown";
	}
}


/* Sofia stuff */
typedef struct ssip_s ssip_t;
typedef struct ssip_oper_s ssip_oper_t;

typedef enum {
	janus_sip_secret_type_plaintext = 1,
	janus_sip_secret_type_hashed = 2,
	janus_sip_secret_type_unknown
} janus_sip_secret_type;

typedef struct janus_sip_account {
	char *identity;
	gboolean sips;
	char *username;
	char *display_name;		/* Used for outgoing calls in the From header */
	char *authuser;			/**< username to use for authentication */
	char *secret;
	janus_sip_secret_type secret_type;
	int sip_port;
	char *proxy;
	janus_sip_registration_status registration_status;
} janus_sip_account;

typedef struct janus_sip_media {
	char *remote_ip;
	int ready:1;
	gboolean require_srtp, has_srtp_local, has_srtp_remote;
	int has_audio:1;
	int audio_rtp_fd, audio_rtcp_fd;
	int local_audio_rtp_port, remote_audio_rtp_port;
	int local_audio_rtcp_port, remote_audio_rtcp_port;
	guint32 audio_ssrc, audio_ssrc_peer;
	int audio_pt;
	const char *audio_pt_name;
	srtp_t audio_srtp_in, audio_srtp_out;
	srtp_policy_t audio_remote_policy, audio_local_policy;
	int audio_srtp_suite_in, audio_srtp_suite_out;
	int has_video:1;
	int video_rtp_fd, video_rtcp_fd;
	int local_video_rtp_port, remote_video_rtp_port;
	int local_video_rtcp_port, remote_video_rtcp_port;
	guint32 video_ssrc, video_ssrc_peer;
	int video_pt;
	const char *video_pt_name;
	srtp_t video_srtp_in, video_srtp_out;
	srtp_policy_t video_remote_policy, video_local_policy;
	int video_srtp_suite_in, video_srtp_suite_out;
} janus_sip_media;

typedef struct janus_sip_session {
	janus_plugin_session *handle;
	ssip_t *stack;
	janus_sip_account account;
	janus_sip_call_status status;
	janus_sip_media media;
	char *transaction;
	char *callee;
	janus_recorder *arc;		/* The Janus recorder instance for this user's audio, if enabled */
	janus_recorder *arc_peer;	/* The Janus recorder instance for the peer's audio, if enabled */
	janus_recorder *vrc;		/* The Janus recorder instance for this user's video, if enabled */
	janus_recorder *vrc_peer;	/* The Janus recorder instance for the peer's video, if enabled */
	janus_mutex rec_mutex;		/* Mutex to protect the recorders from race conditions */
	volatile gint hangingup;
	gint64 destroyed;	/* Time at which this session was marked as destroyed */
	janus_mutex mutex;
} janus_sip_session;
static GHashTable *sessions;
static GList *old_sessions;
static janus_mutex sessions_mutex;


#undef SU_ROOT_MAGIC_T
#define SU_ROOT_MAGIC_T	ssip_t
#undef NUA_MAGIC_T
#define NUA_MAGIC_T		ssip_t
#undef NUA_HMAGIC_T
#define NUA_HMAGIC_T	ssip_oper_t

struct ssip_s {
	su_home_t s_home[1];
	su_root_t *s_root;
	nua_t *s_nua;
	nua_handle_t *s_nh_r, *s_nh_i;
	janus_sip_session *session;
};


/* SRTP stuff (in case we need SDES) */
#define SRTP_MASTER_KEY_LENGTH	16
#define SRTP_MASTER_SALT_LENGTH	14
#define SRTP_MASTER_LENGTH (SRTP_MASTER_KEY_LENGTH + SRTP_MASTER_SALT_LENGTH)
static const char *janus_sip_srtp_error[] =
{
	"err_status_ok",
	"err_status_fail",
	"err_status_bad_param",
	"err_status_alloc_fail",
	"err_status_dealloc_fail",
	"err_status_init_fail",
	"err_status_terminus",
	"err_status_auth_fail",
	"err_status_cipher_fail",
	"err_status_replay_fail",
	"err_status_replay_old",
	"err_status_algo_fail",
	"err_status_no_such_op",
	"err_status_no_ctx",
	"err_status_cant_check",
	"err_status_key_expired",
	"err_status_socket_err",
	"err_status_signal_err",
	"err_status_nonce_bad",
	"err_status_read_fail",
	"err_status_write_fail",
	"err_status_parse_err",
	"err_status_encode_err",
	"err_status_semaphore_err",
	"err_status_pfkey_err",
};
static const gchar *janus_sip_get_srtp_error(int error) {
	if(error < 0 || error > 24)
		return NULL;
	return janus_sip_srtp_error[error];
}
static int janus_sip_srtp_set_local(janus_sip_session *session, gboolean video, char **crypto) {
	if(session == NULL)
		return -1;
	/* Generate key/salt */
	uint8_t *key = g_malloc0(SRTP_MASTER_LENGTH);
	crypto_get_random(key, SRTP_MASTER_LENGTH);
	/* Set SRTP policies */
	srtp_policy_t *policy = video ? &session->media.video_local_policy : &session->media.audio_local_policy;
	crypto_policy_set_rtp_default(&(policy->rtp));
	crypto_policy_set_rtcp_default(&(policy->rtcp));
	policy->ssrc.type = ssrc_any_inbound;
	policy->key = key;
	policy->next = NULL;
	/* Create SRTP context */
	err_status_t res = srtp_create(video ? &session->media.video_srtp_out : &session->media.audio_srtp_out, policy);
	if(res != err_status_ok) {
		/* Something went wrong... */
		JANUS_LOG(LOG_ERR, "Oops, error creating outbound SRTP session: %d (%s)\n", res, janus_sip_get_srtp_error(res));
		g_free(key);
		policy->key = NULL;
		return -2;
	}
	/* Base64 encode the salt */
	*crypto = g_base64_encode(key, SRTP_MASTER_LENGTH);
	if((video && session->media.video_srtp_out) || (!video && session->media.audio_srtp_out)) {
		JANUS_LOG(LOG_VERB, "%s outbound SRTP session created\n", video ? "Video" : "Audio");
	}
	return 0;
}
static int janus_sip_srtp_set_remote(janus_sip_session *session, gboolean video, const char *crypto, int suite) {
	if(session == NULL || crypto == NULL)
		return -1;
	/* Base64 decode the crypto string and set it as the remote SRTP context */
	gsize len = 0;
	guchar *decoded = g_base64_decode(crypto, &len);
	if(len < SRTP_MASTER_LENGTH) {
		/* FIXME Can this happen? */
		g_free(decoded);
		return -2;
	}
	/* Set SRTP policies */
	srtp_policy_t *policy = video ? &session->media.video_remote_policy : &session->media.audio_remote_policy;
	crypto_policy_set_rtp_default(&(policy->rtp));
	crypto_policy_set_rtcp_default(&(policy->rtcp));
	if(suite == 32) {
		crypto_policy_set_aes_cm_128_hmac_sha1_32(&(policy->rtp));
		crypto_policy_set_aes_cm_128_hmac_sha1_32(&(policy->rtcp));
	} else if(suite == 80) {
		crypto_policy_set_aes_cm_128_hmac_sha1_80(&(policy->rtp));
		crypto_policy_set_aes_cm_128_hmac_sha1_80(&(policy->rtcp));
	}
	policy->ssrc.type = ssrc_any_inbound;
	policy->key = decoded;
	policy->next = NULL;
	/* Create SRTP context */
	err_status_t res = srtp_create(video ? &session->media.video_srtp_in : &session->media.audio_srtp_in, policy);
	if(res != err_status_ok) {
		/* Something went wrong... */
		JANUS_LOG(LOG_ERR, "Oops, error creating inbound SRTP session: %d (%s)\n", res, janus_sip_get_srtp_error(res));
		g_free(decoded);
		policy->key = NULL;
		return -2;
	}
	if((video && session->media.video_srtp_in) || (!video && session->media.audio_srtp_in)) {
		JANUS_LOG(LOG_VERB, "%s inbound SRTP session created\n", video ? "Video" : "Audio");
	}
	return 0;
}
static void janus_sip_srtp_cleanup(janus_sip_session *session) {
	if(session == NULL)
		return;
	session->media.require_srtp = FALSE;
	session->media.has_srtp_local = FALSE;
	session->media.has_srtp_remote = FALSE;
	/* Audio */
	if(session->media.audio_srtp_out)
		srtp_dealloc(session->media.audio_srtp_out);
	session->media.audio_srtp_out = NULL;
	g_free(session->media.audio_local_policy.key);
	session->media.audio_local_policy.key = NULL;
	session->media.audio_srtp_suite_out = 0;
	if(session->media.audio_srtp_in)
		srtp_dealloc(session->media.audio_srtp_in);
	session->media.audio_srtp_in = NULL;
	g_free(session->media.audio_remote_policy.key);
	session->media.audio_remote_policy.key = NULL;
	session->media.audio_srtp_suite_in = 0;
	/* Video */
	if(session->media.video_srtp_out)
		srtp_dealloc(session->media.video_srtp_out);
	session->media.video_srtp_out = NULL;
	g_free(session->media.video_local_policy.key);
	session->media.video_local_policy.key = NULL;
	session->media.video_srtp_suite_out = 0;
	if(session->media.video_srtp_in)
		srtp_dealloc(session->media.video_srtp_in);
	session->media.video_srtp_in = NULL;
	g_free(session->media.video_remote_policy.key);
	session->media.video_remote_policy.key = NULL;
	session->media.video_srtp_suite_in = 0;
}


/* Sofia Event thread */
gpointer janus_sip_sofia_thread(gpointer user_data);
/* Sofia callbacks */
void janus_sip_sofia_callback(nua_event_t event, int status, char const *phrase, nua_t *nua, nua_magic_t *magic, nua_handle_t *nh, nua_hmagic_t *hmagic, sip_t const *sip, tagi_t tags[]);
/* SDP parsing and manipulation */
void janus_sip_sdp_process(janus_sip_session *session, sdp_session_t *sdp, gboolean answer);
char *janus_sip_sdp_manipulate(janus_sip_session *session, sdp_session_t *sdp, gboolean answer);
/* Media */
static int janus_sip_allocate_local_ports(janus_sip_session *session);
static void *janus_sip_relay_thread(void *data);


/* URI parsing utilies */

#define JANUS_SIP_URI_MAXLEN	1024
typedef struct {
	char data[JANUS_SIP_URI_MAXLEN];
	url_t url[1];
} janus_sip_uri_t;

/* Parses a SIP URI (SIPS is not supported), returns 0 on success, -1 otherwise */
static int janus_sip_parse_uri(janus_sip_uri_t *sip_uri, const char *data) {
	g_strlcpy(sip_uri->data, data, JANUS_SIP_URI_MAXLEN);
	if (url_d(sip_uri->url, sip_uri->data) < 0 || sip_uri->url->url_type != url_sip)
		return -1;
	return 0;
}

/* Similar to the above function, but it also accepts SIPS URIs */
static int janus_sip_parse_proxy_uri(janus_sip_uri_t *sip_uri, const char *data) {
	g_strlcpy(sip_uri->data, data, JANUS_SIP_URI_MAXLEN);
	if (url_d(sip_uri->url, sip_uri->data) < 0 || (sip_uri->url->url_type != url_sip && sip_uri->url->url_type != url_sips))
		return -1;
	return 0;
}

/* Error codes */
#define JANUS_SIP_ERROR_UNKNOWN_ERROR		499
#define JANUS_SIP_ERROR_NO_MESSAGE			440
#define JANUS_SIP_ERROR_INVALID_JSON		441
#define JANUS_SIP_ERROR_INVALID_REQUEST		442
#define JANUS_SIP_ERROR_MISSING_ELEMENT		443
#define JANUS_SIP_ERROR_INVALID_ELEMENT		444
#define JANUS_SIP_ERROR_ALREADY_REGISTERED	445
#define JANUS_SIP_ERROR_INVALID_ADDRESS		446
#define JANUS_SIP_ERROR_WRONG_STATE			447
#define JANUS_SIP_ERROR_MISSING_SDP			448
#define JANUS_SIP_ERROR_LIBSOFIA_ERROR		449
#define JANUS_SIP_ERROR_IO_ERROR			450
#define JANUS_SIP_ERROR_RECORDING_ERROR		451
#define JANUS_SIP_ERROR_TOO_STRICT			452


/* SIP watchdog/garbage collector (sort of) */
void *janus_sip_watchdog(void *data);
void *janus_sip_watchdog(void *data) {
	JANUS_LOG(LOG_INFO, "SIP watchdog started\n");
	gint64 now = 0;
	while(g_atomic_int_get(&initialized) && !g_atomic_int_get(&stopping)) {
		janus_mutex_lock(&sessions_mutex);
		/* Iterate on all the sessions */
		now = janus_get_monotonic_time();
		if(old_sessions != NULL) {
			GList *sl = old_sessions;
			JANUS_LOG(LOG_HUGE, "Checking %d old SIP sessions...\n", g_list_length(old_sessions));
			while(sl) {
				janus_sip_session *session = (janus_sip_session *)sl->data;
				if(!session) {
					sl = sl->next;
					continue;
				}
				if (now-session->destroyed >= 5*G_USEC_PER_SEC) {
					/* We're lazy and actually get rid of the stuff only after a few seconds */
					JANUS_LOG(LOG_VERB, "Freeing old SIP session\n");
					GList *rm = sl->next;
					old_sessions = g_list_delete_link(old_sessions, sl);
					sl = rm;
					if (session->account.identity) {
					    g_free(session->account.identity);
					    session->account.identity = NULL;
					}
					session->account.sips = TRUE;
					if (session->account.proxy) {
					    g_free(session->account.proxy);
					    session->account.proxy = NULL;
					}
					if (session->account.secret) {
					    g_free(session->account.secret);
					    session->account.secret = NULL;
					}
					if (session->account.username) {
					    g_free(session->account.username);
					    session->account.username = NULL;
					}
					if (session->account.display_name) {
					    g_free(session->account.display_name);
					    session->account.display_name = NULL;
					}
					if (session->account.authuser) {
					    g_free(session->account.authuser);
					    session->account.authuser = NULL;
					}
					if (session->callee) {
					    g_free(session->callee);
					    session->callee = NULL;
					}
					if (session->transaction) {
					    g_free(session->transaction);
					    session->transaction = NULL;
					}
					if (session->media.remote_ip) {
					    g_free(session->media.remote_ip);
					    session->media.remote_ip = NULL;
					}
					janus_sip_srtp_cleanup(session);
					session->handle = NULL;
					g_free(session);
					session = NULL;
					continue;
				}
				sl = sl->next;
			}
		}
		janus_mutex_unlock(&sessions_mutex);
		g_usleep(500000);
	}
	JANUS_LOG(LOG_INFO, "SIP watchdog stopped\n");
	return NULL;
}


static void janus_sip_detect_local_ip(char *buf, size_t buflen) {
	JANUS_LOG(LOG_VERB, "Autodetecting local IP...\n");

	struct sockaddr_in addr;
	socklen_t len;
	int fd = socket(AF_INET, SOCK_DGRAM, 0);
	if (fd == -1)
		goto error;
	addr.sin_family = AF_INET;
	addr.sin_port = htons(1);
	inet_pton(AF_INET, "1.2.3.4", &addr.sin_addr.s_addr);
	if (connect(fd, (const struct sockaddr*) &addr, sizeof(addr)) < 0)
		goto error;
	len = sizeof(addr);
	if (getsockname(fd, (struct sockaddr*) &addr, &len) < 0)
		goto error;
	if (getnameinfo((const struct sockaddr*) &addr, sizeof(addr),
			buf, buflen,
			NULL, 0, NI_NUMERICHOST) != 0)
		goto error;
	close(fd);
	return;

error:
	if (fd != -1)
		close(fd);
	JANUS_LOG(LOG_VERB, "Couldn't find any address! using 127.0.0.1 as the local IP... (which is NOT going to work out of your machine)\n");
	g_strlcpy(buf, "127.0.0.1", buflen);
}


/* Plugin implementation */
int janus_sip_init(janus_callbacks *callback, const char *config_path) {
	if(g_atomic_int_get(&stopping)) {
		/* Still stopping from before */
		return -1;
	}
	if(callback == NULL || config_path == NULL) {
		/* Invalid arguments */
		return -1;
	}

	/* Read configuration */
	char filename[255];
	g_snprintf(filename, 255, "%s/%s.cfg", config_path, JANUS_SIP_PACKAGE);
	JANUS_LOG(LOG_VERB, "Configuration file: %s\n", filename);
	janus_config *config = janus_config_parse(filename);
	if(config != NULL)
		janus_config_print(config);

	gboolean local_ip_set = FALSE;
	janus_config_item *item = janus_config_get_item_drilldown(config, "general", "local_ip");
	if(item && item->value) {
		int family;
		if (!janus_is_ip_valid(item->value, &family)) {
			JANUS_LOG(LOG_WARN, "Invalid local IP specified: %s, guessing the default...\n", item->value);
		} else {
			/* Verify that we can actually bind to that address */
			int fd = socket(family, SOCK_DGRAM, 0);
			if (fd == -1) {
				JANUS_LOG(LOG_WARN, "Error creating test socket, falling back to detecting IP address...\n");
			} else {
				int r;
				struct sockaddr_storage ss;
				socklen_t addrlen;
				memset(&ss, 0, sizeof(ss));
				if (family == AF_INET) {
					struct sockaddr_in *addr4 = (struct sockaddr_in*)&ss;
					addr4->sin_family = AF_INET;
					addr4->sin_port = 0;
					inet_pton(AF_INET, item->value, &(addr4->sin_addr.s_addr));
					addrlen = sizeof(struct sockaddr_in);
				} else {
					struct sockaddr_in6 *addr6 = (struct sockaddr_in6*)&ss;
					addr6->sin6_family = AF_INET6;
					addr6->sin6_port = 0;
					inet_pton(AF_INET6, item->value, &(addr6->sin6_addr.s6_addr));
					addrlen = sizeof(struct sockaddr_in6);
				}
				r = bind(fd, (const struct sockaddr*)&ss, addrlen);
				close(fd);
				if (r < 0) {
					JANUS_LOG(LOG_WARN, "Error setting local IP address to %s, falling back to detecting IP address...\n", item->value);
				} else {
					g_strlcpy(local_ip, item->value, sizeof(local_ip));
					local_ip_set = TRUE;
				}
			}
		}
	}
	if (!local_ip_set)
		janus_sip_detect_local_ip(local_ip, sizeof(local_ip));
	JANUS_LOG(LOG_VERB, "Local IP set to %s\n", local_ip);

	item = janus_config_get_item_drilldown(config, "general", "keepalive_interval");
	if(item && item->value)
		keepalive_interval = atoi(item->value);
	JANUS_LOG(LOG_VERB, "SIP keep-alive interval set to %d seconds\n", keepalive_interval);

	item = janus_config_get_item_drilldown(config, "general", "register_ttl");
	if(item && item->value)
		register_ttl = atoi(item->value);
	JANUS_LOG(LOG_VERB, "SIP registration TTL set to %d seconds\n", register_ttl);

	item = janus_config_get_item_drilldown(config, "general", "behind_nat");
	if(item && item->value)
		behind_nat = janus_is_true(item->value);

	item = janus_config_get_item_drilldown(config, "general", "user_agent");
	if(item && item->value)
		user_agent = g_strdup(item->value);
	else
		user_agent = g_strdup("Janus WebRTC Gateway SIP Plugin "JANUS_SIP_VERSION_STRING);
	JANUS_LOG(LOG_VERB, "SIP User-Agent set to %s\n", user_agent);

	/* This plugin actually has nothing to configure... */
	janus_config_destroy(config);
	config = NULL;

	/* Setup sofia */
	su_init();

	sessions = g_hash_table_new(NULL, NULL);
	janus_mutex_init(&sessions_mutex);
	messages = g_async_queue_new_full((GDestroyNotify) janus_sip_message_free);
	/* This is the callback we'll need to invoke to contact the gateway */
	gateway = callback;

	g_atomic_int_set(&initialized, 1);

	GError *error = NULL;
	/* Start the sessions watchdog */
	watchdog = g_thread_try_new("etest watchdog", &janus_sip_watchdog, NULL, &error);
	if(error != NULL) {
		g_atomic_int_set(&initialized, 0);
		JANUS_LOG(LOG_ERR, "Got error %d (%s) trying to launch the SIP watchdog thread...\n", error->code, error->message ? error->message : "??");
		return -1;
	}
	/* Launch the thread that will handle incoming messages */
	handler_thread = g_thread_try_new("janus sip handler", janus_sip_handler, NULL, &error);
	if(error != NULL) {
		g_atomic_int_set(&initialized, 0);
		JANUS_LOG(LOG_ERR, "Got error %d (%s) trying to launch the SIP handler thread...\n", error->code, error->message ? error->message : "??");
		return -1;
	}
	JANUS_LOG(LOG_INFO, "%s initialized!\n", JANUS_SIP_NAME);
	return 0;
}

void janus_sip_destroy(void) {
	if(!g_atomic_int_get(&initialized))
		return;
	g_atomic_int_set(&stopping, 1);

	g_async_queue_push(messages, &exit_message);
	if(handler_thread != NULL) {
		g_thread_join(handler_thread);
		handler_thread = NULL;
	}
	if(watchdog != NULL) {
		g_thread_join(watchdog);
		watchdog = NULL;
	}
	/* FIXME We should destroy the sessions cleanly */
	janus_mutex_lock(&sessions_mutex);
	g_hash_table_destroy(sessions);
	janus_mutex_unlock(&sessions_mutex);
	g_async_queue_unref(messages);
	messages = NULL;
	sessions = NULL;
	g_atomic_int_set(&initialized, 0);
	g_atomic_int_set(&stopping, 0);
	JANUS_LOG(LOG_INFO, "%s destroyed!\n", JANUS_SIP_NAME);
}

int janus_sip_get_api_compatibility(void) {
	/* Important! This is what your plugin MUST always return: don't lie here or bad things will happen */
	return JANUS_PLUGIN_API_VERSION;
}

int janus_sip_get_version(void) {
	return JANUS_SIP_VERSION;
}

const char *janus_sip_get_version_string(void) {
	return JANUS_SIP_VERSION_STRING;
}

const char *janus_sip_get_description(void) {
	return JANUS_SIP_DESCRIPTION;
}

const char *janus_sip_get_name(void) {
	return JANUS_SIP_NAME;
}

const char *janus_sip_get_author(void) {
	return JANUS_SIP_AUTHOR;
}

const char *janus_sip_get_package(void) {
	return JANUS_SIP_PACKAGE;
}

void janus_sip_create_session(janus_plugin_session *handle, int *error) {
	if(g_atomic_int_get(&stopping) || !g_atomic_int_get(&initialized)) {
		*error = -1;
		return;
	}
	janus_sip_session *session = g_malloc0(sizeof(janus_sip_session));
	session->handle = handle;
	session->account.identity = NULL;
	session->account.sips = TRUE;
	session->account.username = NULL;
	session->account.display_name = NULL;
	session->account.authuser = NULL;
	session->account.secret = NULL;
	session->account.secret_type = janus_sip_secret_type_unknown;
	session->account.sip_port = 0;
	session->account.proxy = NULL;
	session->account.registration_status = janus_sip_registration_status_unregistered;
	session->status = janus_sip_call_status_idle;
	session->stack = NULL;
	session->transaction = NULL;
	session->callee = NULL;
	session->media.remote_ip = NULL;
	session->media.ready = 0;
	session->media.require_srtp = FALSE;
	session->media.has_srtp_local = FALSE;
	session->media.has_srtp_remote = FALSE;
	session->media.has_audio = 0;
	session->media.audio_rtp_fd = -1;
	session->media.audio_rtcp_fd= -1;
	session->media.local_audio_rtp_port = 0;
	session->media.remote_audio_rtp_port = 0;
	session->media.local_audio_rtcp_port = 0;
	session->media.remote_audio_rtcp_port = 0;
	session->media.audio_ssrc = 0;
	session->media.audio_ssrc_peer = 0;
	session->media.audio_pt = -1;
	session->media.audio_pt_name = NULL;
	session->media.audio_srtp_suite_in = 0;
	session->media.audio_srtp_suite_out = 0;
	session->media.has_video = 0;
	session->media.video_rtp_fd = -1;
	session->media.video_rtcp_fd= -1;
	session->media.local_video_rtp_port = 0;
	session->media.remote_video_rtp_port = 0;
	session->media.local_video_rtcp_port = 0;
	session->media.remote_video_rtcp_port = 0;
	session->media.video_ssrc = 0;
	session->media.video_ssrc_peer = 0;
	session->media.video_pt = -1;
	session->media.video_pt_name = NULL;
	session->media.video_srtp_suite_in = 0;
	session->media.video_srtp_suite_out = 0;
	janus_mutex_init(&session->rec_mutex);
	session->destroyed = 0;
	g_atomic_int_set(&session->hangingup, 0);
	janus_mutex_init(&session->mutex);
	handle->plugin_handle = session;

	janus_mutex_lock(&sessions_mutex);
	g_hash_table_insert(sessions, handle, session);
	janus_mutex_unlock(&sessions_mutex);

	return;
}

void janus_sip_destroy_session(janus_plugin_session *handle, int *error) {
	if(g_atomic_int_get(&stopping) || !g_atomic_int_get(&initialized)) {
		*error = -1;
		return;
	}
	janus_sip_session *session = (janus_sip_session *)handle->plugin_handle;
	if(!session) {
		JANUS_LOG(LOG_ERR, "No SIP session associated with this handle...\n");
		*error = -2;
		return;
	}
	janus_mutex_lock(&sessions_mutex);
	if(!session->destroyed) {
		g_hash_table_remove(sessions, handle);
		janus_sip_hangup_media(handle);
		session->destroyed = janus_get_monotonic_time();
		JANUS_LOG(LOG_VERB, "Destroying SIP session (%s)...\n", session->account.username ? session->account.username : "unregistered user");
		if(session->stack != NULL) {
			/* Shutdown the NUA: this will remove the session later on */
			nua_shutdown(session->stack->s_nua);
		} else {
			/* No stack, maybe never registered: cleaning up and removing the session is done in a lazy way */
			old_sessions = g_list_append(old_sessions, session);
		}
	}
	janus_mutex_unlock(&sessions_mutex);
	return;
}

json_t *janus_sip_query_session(janus_plugin_session *handle) {
	if(g_atomic_int_get(&stopping) || !g_atomic_int_get(&initialized)) {
		return NULL;
	}
	janus_sip_session *session = (janus_sip_session *)handle->plugin_handle;
	if(!session) {
		JANUS_LOG(LOG_ERR, "No session associated with this handle...\n");
		return NULL;
	}
	/* Provide some generic info, e.g., if we're in a call and with whom */
	json_t *info = json_object();
	json_object_set_new(info, "username", session->account.username ? json_string(session->account.username) : NULL);
	json_object_set_new(info, "display_name", session->account.display_name ? json_string(session->account.display_name) : NULL);
	json_object_set_new(info, "identity", session->account.identity ? json_string(session->account.identity) : NULL);
	json_object_set_new(info, "registration_status", json_string(janus_sip_registration_status_string(session->account.registration_status)));
	json_object_set_new(info, "call_status", json_string(janus_sip_call_status_string(session->status)));
	if(session->callee) {
		json_object_set_new(info, "callee", json_string(session->callee ? session->callee : "??"));
		json_object_set_new(info, "srtp-required", json_string(session->media.require_srtp ? "yes" : "no"));
		json_object_set_new(info, "sdes-local", json_string(session->media.has_srtp_local ? "yes" : "no"));
		json_object_set_new(info, "sdes-remote", json_string(session->media.has_srtp_remote ? "yes" : "no"));
	}
	if(session->arc || session->vrc || session->arc_peer || session->vrc_peer) {
		json_t *recording = json_object();
		if(session->arc && session->arc->filename)
			json_object_set_new(recording, "audio", json_string(session->arc->filename));
		if(session->vrc && session->vrc->filename)
			json_object_set_new(recording, "video", json_string(session->vrc->filename));
		if(session->arc_peer && session->arc_peer->filename)
			json_object_set_new(recording, "audio-peer", json_string(session->arc_peer->filename));
		if(session->vrc_peer && session->vrc_peer->filename)
			json_object_set_new(recording, "video-peer", json_string(session->vrc_peer->filename));
		json_object_set_new(info, "recording", recording);
	}
	json_object_set_new(info, "destroyed", json_integer(session->destroyed));
	return info;
}

struct janus_plugin_result *janus_sip_handle_message(janus_plugin_session *handle, char *transaction, json_t *message, json_t *jsep) {
	if(g_atomic_int_get(&stopping) || !g_atomic_int_get(&initialized))
		return janus_plugin_result_new(JANUS_PLUGIN_ERROR, g_atomic_int_get(&stopping) ? "Shutting down" : "Plugin not initialized", NULL);
	janus_sip_message *msg = g_malloc0(sizeof(janus_sip_message));
	msg->handle = handle;
	msg->transaction = transaction;
	msg->message = message;
	msg->jsep = jsep;
	g_async_queue_push(messages, msg);

	/* All the requests to this plugin are handled asynchronously */
	return janus_plugin_result_new(JANUS_PLUGIN_OK_WAIT, NULL, NULL);
}

void janus_sip_setup_media(janus_plugin_session *handle) {
	JANUS_LOG(LOG_INFO, "WebRTC media is now available\n");
	if(g_atomic_int_get(&stopping) || !g_atomic_int_get(&initialized))
		return;
	janus_sip_session *session = (janus_sip_session *)handle->plugin_handle;
	if(!session) {
		JANUS_LOG(LOG_ERR, "No session associated with this handle...\n");
		return;
	}
	if(session->destroyed)
		return;
	g_atomic_int_set(&session->hangingup, 0);
	/* TODO Only relay RTP/RTCP when we get this event */
}

void janus_sip_incoming_rtp(janus_plugin_session *handle, int video, char *buf, int len) {
	if(handle == NULL || handle->stopped || g_atomic_int_get(&stopping) || !g_atomic_int_get(&initialized))
		return;
	if(gateway) {
		/* Honour the audio/video active flags */
		janus_sip_session *session = (janus_sip_session *)handle->plugin_handle;
		if(!session || session->destroyed) {
			JANUS_LOG(LOG_ERR, "No session associated with this handle...\n");
			return;
		}
		if(session->status != janus_sip_call_status_incall)
			return;
		/* Forward to our SIP peer */
		if(video) {
			if(session->media.video_ssrc == 0) {
				rtp_header *header = (rtp_header *)buf;
				session->media.video_ssrc = ntohl(header->ssrc);
				JANUS_LOG(LOG_VERB, "Got SIP video SSRC: %"SCNu32"\n", session->media.video_ssrc);
			}
			if(session->media.has_video && session->media.video_rtp_fd) {
				/* Save the frame if we're recording */
				janus_recorder_save_frame(session->vrc, buf, len);
				/* Is SRTP involved? */
				if(session->media.has_srtp_local) {
					char sbuf[2048];
					memcpy(&sbuf, buf, len);
					int protected = len;
					int res = srtp_protect(session->media.video_srtp_out, &sbuf, &protected);
					if(res != err_status_ok) {
						rtp_header *header = (rtp_header *)&sbuf;
						guint32 timestamp = ntohl(header->timestamp);
						guint16 seq = ntohs(header->seq_number);
						JANUS_LOG(LOG_ERR, "[SIP-%s] Video SRTP protect error... %s (len=%d-->%d, ts=%"SCNu32", seq=%"SCNu16")...\n",
							session->account.username, janus_sip_get_srtp_error(res), len, protected, timestamp, seq);
					} else {
						/* Forward the frame to the peer */
						send(session->media.video_rtp_fd, sbuf, protected, 0);
					}
				} else {
					/* Forward the frame to the peer */
					send(session->media.video_rtp_fd, buf, len, 0);
				}
			}
		} else {
			if(session->media.audio_ssrc == 0) {
				rtp_header *header = (rtp_header *)buf;
				session->media.audio_ssrc = ntohl(header->ssrc);
				JANUS_LOG(LOG_VERB, "Got SIP audio SSRC: %"SCNu32"\n", session->media.audio_ssrc);
			}
			if(session->media.has_audio && session->media.audio_rtp_fd) {
				/* Save the frame if we're recording */
				janus_recorder_save_frame(session->arc, buf, len);
				/* Is SRTP involved? */
				if(session->media.has_srtp_local) {
					char sbuf[2048];
					memcpy(&sbuf, buf, len);
					int protected = len;
					int res = srtp_protect(session->media.audio_srtp_out, &sbuf, &protected);
					if(res != err_status_ok) {
						rtp_header *header = (rtp_header *)&sbuf;
						guint32 timestamp = ntohl(header->timestamp);
						guint16 seq = ntohs(header->seq_number);
						JANUS_LOG(LOG_ERR, "[SIP-%s] Audio SRTP protect error... %s (len=%d-->%d, ts=%"SCNu32", seq=%"SCNu16")...\n",
							session->account.username, janus_sip_get_srtp_error(res), len, protected, timestamp, seq);
					} else {
						/* Forward the frame to the peer */
						send(session->media.audio_rtp_fd, sbuf, protected, 0);
					}
				} else {
					/* Forward the frame to the peer */
					send(session->media.audio_rtp_fd, buf, len, 0);
				}
			}
		}
	}
}

void janus_sip_incoming_rtcp(janus_plugin_session *handle, int video, char *buf, int len) {
	if(handle == NULL || handle->stopped || g_atomic_int_get(&stopping) || !g_atomic_int_get(&initialized))
		return;
	if(gateway) {
		janus_sip_session *session = (janus_sip_session *)handle->plugin_handle;
		if(!session || session->destroyed) {
			JANUS_LOG(LOG_ERR, "No session associated with this handle...\n");
			return;
		}
		if(session->status != janus_sip_call_status_incall)
			return;
		/* Forward to our SIP peer */
		if(video) {
			if(session->media.has_video && session->media.video_rtcp_fd) {
				/* Is SRTP involved? */
				if(session->media.has_srtp_local) {
					char sbuf[2048];
					memcpy(&sbuf, buf, len);
					int protected = len;
					int res = srtp_protect_rtcp(session->media.video_srtp_out, &sbuf, &protected);
					if(res != err_status_ok) {
						JANUS_LOG(LOG_ERR, "[SIP-%s] Video SRTCP protect error... %s (len=%d-->%d)...\n",
							session->account.username, janus_sip_get_srtp_error(res), len, protected);
					} else {
						/* Fix SSRCs as the gateway does */
						JANUS_LOG(LOG_HUGE, "[SIP] Fixing SSRCs (local %u, peer %u)\n",
							session->media.video_ssrc, session->media.video_ssrc_peer);
						janus_rtcp_fix_ssrc(NULL, (char *)buf, len, 1, session->media.video_ssrc, session->media.video_ssrc_peer);
						/* Forward the message to the peer */
						send(session->media.video_rtcp_fd, sbuf, protected, 0);
					}
				} else {
					/* Fix SSRCs as the gateway does */
					JANUS_LOG(LOG_HUGE, "[SIP] Fixing SSRCs (local %u, peer %u)\n",
						session->media.video_ssrc, session->media.video_ssrc_peer);
					janus_rtcp_fix_ssrc(NULL, (char *)buf, len, 1, session->media.video_ssrc, session->media.video_ssrc_peer);
					/* Forward the message to the peer */
					send(session->media.video_rtcp_fd, buf, len, 0);
				}
			}
		} else {
			if(session->media.has_audio && session->media.audio_rtcp_fd) {
				/* Is SRTP involved? */
				if(session->media.has_srtp_local) {
					char sbuf[2048];
					memcpy(&sbuf, buf, len);
					int protected = len;
					int res = srtp_protect_rtcp(session->media.audio_srtp_out, &sbuf, &protected);
					if(res != err_status_ok) {
						JANUS_LOG(LOG_ERR, "[SIP-%s] Audio SRTCP protect error... %s (len=%d-->%d)...\n",
							session->account.username, janus_sip_get_srtp_error(res), len, protected);
					} else {
						/* Fix SSRCs as the gateway does */
						JANUS_LOG(LOG_HUGE, "[SIP] Fixing SSRCs (local %u, peer %u)\n",
							session->media.audio_ssrc, session->media.audio_ssrc_peer);
						janus_rtcp_fix_ssrc(NULL, (char *)buf, len, 1, session->media.audio_ssrc, session->media.audio_ssrc_peer);
						/* Forward the message to the peer */
						send(session->media.audio_rtcp_fd, sbuf, protected, 0);
					}
				} else {
					/* Fix SSRCs as the gateway does */
					JANUS_LOG(LOG_HUGE, "[SIP] Fixing SSRCs (local %u, peer %u)\n",
						session->media.audio_ssrc, session->media.audio_ssrc_peer);
					janus_rtcp_fix_ssrc(NULL, (char *)buf, len, 1, session->media.audio_ssrc, session->media.audio_ssrc_peer);
					/* Forward the message to the peer */
					send(session->media.audio_rtcp_fd, buf, len, 0);
				}
			}
		}
	}
}

void janus_sip_hangup_media(janus_plugin_session *handle) {
	JANUS_LOG(LOG_INFO, "No WebRTC media anymore\n");
	if(g_atomic_int_get(&stopping) || !g_atomic_int_get(&initialized))
		return;
	janus_sip_session *session = (janus_sip_session *)handle->plugin_handle;
	if(!session) {
		JANUS_LOG(LOG_ERR, "No session associated with this handle...\n");
		return;
	}
	if(session->destroyed)
		return;
	if(g_atomic_int_add(&session->hangingup, 1))
		return;
	if(!(session->status == janus_sip_call_status_inviting ||
		 session->status == janus_sip_call_status_invited ||
		 session->status == janus_sip_call_status_incall))
		return;
	/* Get rid of the recorders, if available */
	janus_mutex_lock(&session->rec_mutex);
	if(session->arc) {
		janus_recorder_close(session->arc);
		JANUS_LOG(LOG_INFO, "Closed user's audio recording %s\n", session->arc->filename ? session->arc->filename : "??");
		janus_recorder_free(session->arc);
	}
	session->arc = NULL;
	if(session->arc_peer) {
		janus_recorder_close(session->arc_peer);
		JANUS_LOG(LOG_INFO, "Closed peer's audio recording %s\n", session->arc_peer->filename ? session->arc_peer->filename : "??");
		janus_recorder_free(session->arc_peer);
	}
	session->arc_peer = NULL;
	if(session->vrc) {
		janus_recorder_close(session->vrc);
		JANUS_LOG(LOG_INFO, "Closed user's video recording %s\n", session->vrc->filename ? session->vrc->filename : "??");
		janus_recorder_free(session->vrc);
	}
	session->vrc = NULL;
	if(session->vrc_peer) {
		janus_recorder_close(session->vrc_peer);
		JANUS_LOG(LOG_INFO, "Closed peer's video recording %s\n", session->vrc_peer->filename ? session->vrc_peer->filename : "??");
		janus_recorder_free(session->vrc_peer);
	}
	session->vrc_peer = NULL;
	janus_mutex_unlock(&session->rec_mutex);
	/* FIXME Simulate a "hangup" coming from the browser */
	janus_sip_message *msg = g_malloc0(sizeof(janus_sip_message));
	msg->handle = handle;
	msg->message = json_pack("{ss}", "request", "hangup");
	msg->transaction = NULL;
	msg->jsep = NULL;
	g_async_queue_push(messages, msg);
}

/* Thread to handle incoming messages */
static void *janus_sip_handler(void *data) {
	JANUS_LOG(LOG_VERB, "Joining SIP handler thread\n");
	janus_sip_message *msg = NULL;
	int error_code = 0;
	char error_cause[512];
	json_t *root = NULL;
	while(g_atomic_int_get(&initialized) && !g_atomic_int_get(&stopping)) {
		msg = g_async_queue_pop(messages);
		if(msg == NULL)
			continue;
		if(msg == &exit_message)
			break;
		if(msg->handle == NULL) {
			janus_sip_message_free(msg);
			continue;
		}
		janus_sip_session *session = NULL;
		janus_mutex_lock(&sessions_mutex);
		if(g_hash_table_lookup(sessions, msg->handle) != NULL ) {
			session = (janus_sip_session *)msg->handle->plugin_handle;
		}
		janus_mutex_unlock(&sessions_mutex);
		if(!session) {
			JANUS_LOG(LOG_ERR, "No session associated with this handle...\n");
			janus_sip_message_free(msg);
			continue;
		}
		if(session->destroyed) {
			janus_sip_message_free(msg);
			continue;
		}
		/* Handle request */
		error_code = 0;
		root = msg->message;
		if(msg->message == NULL) {
			JANUS_LOG(LOG_ERR, "No message??\n");
			error_code = JANUS_SIP_ERROR_NO_MESSAGE;
			g_snprintf(error_cause, 512, "%s", "No message??");
			goto error;
		}
		if(!json_is_object(root)) {
			JANUS_LOG(LOG_ERR, "JSON error: not an object\n");
			error_code = JANUS_SIP_ERROR_INVALID_JSON;
			g_snprintf(error_cause, 512, "JSON error: not an object");
			goto error;
		}
		JANUS_VALIDATE_JSON_OBJECT(root, request_parameters,
			error_code, error_cause, TRUE,
			JANUS_SIP_ERROR_MISSING_ELEMENT, JANUS_SIP_ERROR_INVALID_ELEMENT);
		if(error_code != 0)
			goto error;
		json_t *request = json_object_get(root, "request");
		const char *request_text = json_string_value(request);
		json_t *result = NULL;

		if(!strcasecmp(request_text, "register")) {
			/* Send a REGISTER */
			if(session->account.registration_status > janus_sip_registration_status_unregistered) {
				JANUS_LOG(LOG_ERR, "Already registered (%s)\n", session->account.username);
				error_code = JANUS_SIP_ERROR_ALREADY_REGISTERED;
				g_snprintf(error_cause, 512, "Already registered (%s)", session->account.username);
				goto error;
			}

			/* Cleanup old values */
			if(session->account.identity != NULL)
				g_free(session->account.identity);
			session->account.identity = NULL;
			session->account.sips = TRUE;
			if(session->account.username != NULL)
				g_free(session->account.username);
			session->account.username = NULL;
			if(session->account.display_name != NULL)
				g_free(session->account.display_name);
			session->account.display_name = NULL;
			if(session->account.authuser != NULL)
				g_free(session->account.authuser);
			session->account.authuser = NULL;
			if(session->account.secret != NULL)
				g_free(session->account.secret);
			session->account.secret = NULL;
			session->account.secret_type = janus_sip_secret_type_unknown;
			if(session->account.proxy != NULL)
				g_free(session->account.proxy);
			session->account.proxy = NULL;
			session->account.registration_status = janus_sip_registration_status_unregistered;

			gboolean guest = FALSE;
			JANUS_VALIDATE_JSON_OBJECT(root, register_parameters,
				error_code, error_cause, TRUE,
				JANUS_SIP_ERROR_MISSING_ELEMENT, JANUS_SIP_ERROR_INVALID_ELEMENT);
			if(error_code != 0)
				goto error;
			json_t *type = json_object_get(root, "type");
			if(type != NULL) {
				const char *type_text = json_string_value(type);
				if(!strcmp(type_text, "guest")) {
					JANUS_LOG(LOG_INFO, "Registering as a guest\n");
					guest = TRUE;
				} else {
					JANUS_LOG(LOG_WARN, "Unknown type '%s', ignoring...\n", type_text);
				}
			}

			gboolean send_register = TRUE;
			json_t *do_register = json_object_get(root, "send_register");
			if(do_register != NULL) {
				if(guest) {
					JANUS_LOG(LOG_ERR, "Conflicting elements: send_register cannot be true if guest is true\n");
					error_code = JANUS_SIP_ERROR_INVALID_ELEMENT;
					g_snprintf(error_cause, 512, "Conflicting elements: send_register cannot be true if guest is true");
					goto error;
				}
				send_register = json_is_true(do_register);
			}

			gboolean sips = TRUE;
			json_t *do_sips = json_object_get(root, "sips");
			if(do_sips != NULL) {
				sips = json_is_true(do_sips);
			}

			/* Parse address */
			json_t *proxy = json_object_get(root, "proxy");
			const char *proxy_text = NULL;

			if (proxy && !json_is_null(proxy)) {
				/* Has to be validated separately because it could be null */
				JANUS_VALIDATE_JSON_OBJECT(root, proxy_parameters,
					error_code, error_cause, TRUE,
					JANUS_SIP_ERROR_MISSING_ELEMENT, JANUS_SIP_ERROR_INVALID_ELEMENT);
				if(error_code != 0)
					goto error;
				proxy_text = json_string_value(proxy);
				janus_sip_uri_t proxy_uri;
				if (janus_sip_parse_proxy_uri(&proxy_uri, proxy_text) < 0) {
					JANUS_LOG(LOG_ERR, "Invalid proxy address %s\n", proxy_text);
					error_code = JANUS_SIP_ERROR_INVALID_ADDRESS;
					g_snprintf(error_cause, 512, "Invalid proxy address %s\n", proxy_text);
					goto error;
				}
			}

			/* Parse register TTL */
			int ttl = register_ttl;
			json_t *reg_ttl = json_object_get(root, "register_ttl");
			if (reg_ttl && json_is_integer(reg_ttl))
				ttl = json_integer_value(reg_ttl);
			if (ttl <= 0)
				ttl = JANUS_DEFAULT_REGISTER_TTL;

			/* Parse display name */
			const char* display_name_text = NULL;
			json_t *display_name = json_object_get(root, "display_name");
			if (display_name && json_is_string(display_name))
				display_name_text = json_string_value(display_name);

			/* Now the user part, if needed */
			json_t *username = json_object_get(root, "username");
			if(!guest && !username) {
				/* The username is mandatory if we're not registering as guests */
				JANUS_LOG(LOG_ERR, "Missing element (username)\n");
				error_code = JANUS_SIP_ERROR_MISSING_ELEMENT;
				g_snprintf(error_cause, 512, "Missing element (username)");
				goto error;
			}
			const char *username_text = NULL;
			janus_sip_uri_t username_uri;
			char user_id[256];
			if(username) {
				/* Parse address */
				username_text = json_string_value(username);
				if (janus_sip_parse_uri(&username_uri, username_text) < 0) {
					JANUS_LOG(LOG_ERR, "Invalid user address %s\n", username_text);
					error_code = JANUS_SIP_ERROR_INVALID_ADDRESS;
					g_snprintf(error_cause, 512, "Invalid user address %s\n", username_text);
					goto error;
				}
				g_strlcpy(user_id, username_uri.url->url_user, sizeof(user_id));
			}
			if(guest) {
				/* Not needed, we can stop here: just pick a random username if it wasn't provided and say we're registered */
				if(!username)
					g_snprintf(user_id, 255, "janus-sip-%"SCNu32"", g_random_int());
				JANUS_LOG(LOG_INFO, "Guest will have username %s\n", user_id);
				send_register = FALSE;
			} else {
				json_t *secret = json_object_get(root, "secret");
				json_t *ha1_secret = json_object_get(root, "ha1_secret");
				json_t *authuser = json_object_get(root, "authuser");
				if(!secret && !ha1_secret) {
					JANUS_LOG(LOG_ERR, "Missing element (secret or ha1_secret)\n");
					error_code = JANUS_SIP_ERROR_MISSING_ELEMENT;
					g_snprintf(error_cause, 512, "Missing element (secret or ha1_secret)");
					goto error;
				}
				if(secret && ha1_secret) {
					JANUS_LOG(LOG_ERR, "Conflicting elements specified (secret and ha1_secret)\n");
					error_code = JANUS_SIP_ERROR_INVALID_ELEMENT;
					g_snprintf(error_cause, 512, "Conflicting elements specified (secret and ha1_secret)");
					goto error;
				}
				const char *secret_text;
				if(secret) {
					secret_text = json_string_value(secret);
					session->account.secret = g_strdup(secret_text);
					session->account.secret_type = janus_sip_secret_type_plaintext;
				} else {
					secret_text = json_string_value(ha1_secret);
					session->account.secret = g_strdup(secret_text);
					session->account.secret_type = janus_sip_secret_type_hashed;
				}
				if (authuser) {
					const char *authuser_text;
					authuser_text = json_string_value(authuser);
					session->account.authuser = g_strdup(authuser_text);
				} else {
					session->account.authuser = g_strdup(user_id);
				}
				/* Got the values, try registering now */
				JANUS_LOG(LOG_VERB, "Registering user %s (secret %s) @ %s through %s\n",
					username_text, secret_text, username_uri.url->url_host, proxy_text != NULL ? proxy_text : "(null)");
			}

			session->account.identity = g_strdup(username_text);
			session->account.sips = sips;
			session->account.username = g_strdup(user_id);
			if (display_name_text) {
				session->account.display_name = g_strdup(display_name_text);
			}
			if (proxy_text) {
				session->account.proxy = g_strdup(proxy_text);
			}

			session->account.registration_status = janus_sip_registration_status_registering;
			if(session->stack == NULL) {
				/* Start the thread first */
				GError *error = NULL;
				g_thread_try_new("worker", janus_sip_sofia_thread, session, &error);
				if(error != NULL) {
					JANUS_LOG(LOG_ERR, "Got error %d (%s) trying to launch the SIP Sofia thread...\n", error->code, error->message ? error->message : "??");
					error_code = JANUS_SIP_ERROR_UNKNOWN_ERROR;
					g_snprintf(error_cause, 512, "Got error %d (%s) trying to launch the SIP Sofia thread", error->code, error->message ? error->message : "??");
					goto error;
				}
				long int timeout = 0;
				while(session->stack == NULL || session->stack->s_nua == NULL) {
					g_usleep(100000);
					timeout += 100000;
					if(timeout >= 2000000) {
						break;
					}
				}
				if(timeout >= 2000000) {
					JANUS_LOG(LOG_ERR, "Two seconds passed and still no NUA, problems with the thread?\n");
					error_code = JANUS_SIP_ERROR_UNKNOWN_ERROR;
					g_snprintf(error_cause, 512, "Two seconds passed and still no NUA, problems with the thread?");
					goto error;
				}
			}
			if(session->stack->s_nh_r != NULL) {
				nua_handle_destroy(session->stack->s_nh_r);
				session->stack->s_nh_r = NULL;
			}

			if (send_register) {
				session->stack->s_nh_r = nua_handle(session->stack->s_nua, session, TAG_END());
				if(session->stack->s_nh_r == NULL) {
					JANUS_LOG(LOG_ERR, "NUA Handle for REGISTER still null??\n");
					error_code = JANUS_SIP_ERROR_LIBSOFIA_ERROR;
					g_snprintf(error_cause, 512, "Invalid NUA Handle");
					goto error;
				}
				char ttl_text[20];
				g_snprintf(ttl_text, sizeof(ttl_text), "%d", ttl);
				nua_register(session->stack->s_nh_r,
					NUTAG_M_USERNAME(session->account.username),
					SIPTAG_FROM_STR(username_text),
					SIPTAG_TO_STR(username_text),
					SIPTAG_EXPIRES_STR(ttl_text),
					NUTAG_PROXY(proxy_text),
					TAG_END());
				result = json_object();
				json_object_set_new(result, "event", json_string("registering"));
			} else {
				JANUS_LOG(LOG_VERB, "Not sending a SIP REGISTER: either send_register was set to false or guest mode was enabled\n");
				session->account.registration_status = janus_sip_registration_status_disabled;
				result = json_object();
				json_object_set_new(result, "event", json_string("registered"));
				json_object_set_new(result, "username", json_string(session->account.username));
				json_object_set_new(result, "register_sent", json_string("false"));
			}
		} else if(!strcasecmp(request_text, "call")) {
			/* Call another peer */
			if(session->stack == NULL) {
				JANUS_LOG(LOG_ERR, "Wrong state (register first)\n");
				error_code = JANUS_SIP_ERROR_WRONG_STATE;
				g_snprintf(error_cause, 512, "Wrong state (register first)");
				goto error;
			}
			if(session->status >= janus_sip_call_status_inviting) {
				JANUS_LOG(LOG_ERR, "Wrong state (already in a call? status=%s)\n", janus_sip_call_status_string(session->status));
				error_code = JANUS_SIP_ERROR_WRONG_STATE;
				g_snprintf(error_cause, 512, "Wrong state (already in a call? status=%s)", janus_sip_call_status_string(session->status));
				goto error;
			}
			JANUS_VALIDATE_JSON_OBJECT(root, call_parameters,
				error_code, error_cause, TRUE,
				JANUS_SIP_ERROR_MISSING_ELEMENT, JANUS_SIP_ERROR_INVALID_ELEMENT);
			if(error_code != 0)
				goto error;
			json_t *uri = json_object_get(root, "uri");
			/* Check if the INVITE needs to be enriched with custom headers */
			char custom_headers[2048];
			custom_headers[0] = '\0';
			json_t *headers = json_object_get(root, "headers");
			if(headers) {
				if(json_object_size(headers) > 0) {
					/* Parse custom headers */
					const char *key = NULL;
					json_t *value = NULL;
					void *iter = json_object_iter(headers);
					while(iter != NULL) {
						key = json_object_iter_key(iter);
						value = json_object_get(headers, key);
						if(value == NULL || !json_is_string(value)) {
							JANUS_LOG(LOG_WARN, "Skipping header '%s': value is not a string\n", key);
							iter = json_object_iter_next(headers, iter);
							continue;
						}
						char h[255];
						g_snprintf(h, 255, "%s: %s\r\n", key, json_string_value(value));
						JANUS_LOG(LOG_VERB, "Adding custom header, %s", h);
						g_strlcat(custom_headers, h, 2048);
						iter = json_object_iter_next(headers, iter);
					}
				}
			}
			/* SDES-SRTP is disabled by default, let's see if we need to enable it */
			gboolean offer_srtp = FALSE, require_srtp = FALSE;
			json_t *srtp = json_object_get(root, "srtp");
			if(srtp) {
				const char *srtp_text = json_string_value(srtp);
				if(!strcasecmp(srtp_text, "sdes_optional")) {
					/* Negotiate SDES, but make it optional */
					offer_srtp = TRUE;
				} else if(!strcasecmp(srtp_text, "sdes_mandatory")) {
					/* Negotiate SDES, and require it */
					offer_srtp = TRUE;
					require_srtp = TRUE;
				} else {
					JANUS_LOG(LOG_ERR, "Invalid element (srtp can only be sdes_optional or sdes_mandatory)\n");
					error_code = JANUS_SIP_ERROR_INVALID_ELEMENT;
					g_snprintf(error_cause, 512, "Invalid element (srtp can only be sdes_optional or sdes_mandatory)");
					goto error;
				}
			}
			/* Parse address */
			const char *uri_text = json_string_value(uri);
			janus_sip_uri_t target_uri;
			if (janus_sip_parse_uri(&target_uri, uri_text) < 0) {
				JANUS_LOG(LOG_ERR, "Invalid user address %s\n", uri_text);
				error_code = JANUS_SIP_ERROR_INVALID_ADDRESS;
				g_snprintf(error_cause, 512, "Invalid user address %s\n", uri_text);
				goto error;
			}
			/* Any SDP to handle? if not, something's wrong */
			const char *msg_sdp_type = json_string_value(json_object_get(msg->jsep, "type"));
			const char *msg_sdp = json_string_value(json_object_get(msg->jsep, "sdp"));
			if(!msg_sdp) {
				JANUS_LOG(LOG_ERR, "Missing SDP\n");
				error_code = JANUS_SIP_ERROR_MISSING_SDP;
				g_snprintf(error_cause, 512, "Missing SDP");
				goto error;
			}
			JANUS_LOG(LOG_VERB, "%s is calling %s\n", session->account.username, uri_text);
			JANUS_LOG(LOG_VERB, "This is involving a negotiation (%s) as well:\n%s\n", msg_sdp_type, msg_sdp);
			/* Clean up SRTP stuff from before first, in case it's still needed */
			janus_sip_srtp_cleanup(session);
			session->media.require_srtp = require_srtp;
			session->media.has_srtp_local = offer_srtp;
			if(offer_srtp) {
				JANUS_LOG(LOG_VERB, "Going to negotiate SDES-SRTP (%s)...\n", require_srtp ? "mandatory" : "optional");
			}
			/* Parse the SDP we got, manipulate some things, and generate a new one */
			sdp_parser_t *parser = sdp_parse(session->stack->s_home, msg_sdp, strlen(msg_sdp), 0);
			sdp_session_t *parsed_sdp = sdp_session(parser);
			if(!parsed_sdp) {
				JANUS_LOG(LOG_ERR, "Error parsing SDP");
				sdp_parser_free(parser);
				error_code = JANUS_SIP_ERROR_MISSING_SDP;
				g_snprintf(error_cause, 512, "Error parsing SDP");
				goto error;
			}
			/* Allocate RTP ports and merge them with the anonymized SDP */
<<<<<<< HEAD
			if(strstr(msg_sdp, "m=audio")) {
				JANUS_LOG(LOG_VERB, "Going to negotiate audio...\n");
				session->media.has_audio = 1;	/* FIXME Maybe we need a better way to signal this */
			}
			if(strstr(msg_sdp, "m=video")) {
=======
			if(strstr(msg->sdp, "m=audio") && !strstr(msg->sdp, "m=audio 0")) {
				JANUS_LOG(LOG_VERB, "Going to negotiate audio...\n");
				session->media.has_audio = 1;	/* FIXME Maybe we need a better way to signal this */
			}
			if(strstr(msg->sdp, "m=video") && !strstr(msg->sdp, "m=video 0")) {
>>>>>>> 8a3ac742
				JANUS_LOG(LOG_VERB, "Going to negotiate video...\n");
				session->media.has_video = 1;	/* FIXME Maybe we need a better way to signal this */
			}
			if(janus_sip_allocate_local_ports(session) < 0) {
				JANUS_LOG(LOG_ERR, "Could not allocate RTP/RTCP ports\n");
				sdp_parser_free(parser);
				error_code = JANUS_SIP_ERROR_IO_ERROR;
				g_snprintf(error_cause, 512, "Could not allocate RTP/RTCP ports");
				goto error;
			}
			char *sdp = janus_sip_sdp_manipulate(session, parsed_sdp, FALSE);
			if(sdp == NULL) {
				JANUS_LOG(LOG_ERR, "Could not allocate RTP/RTCP ports\n");
				sdp_parser_free(parser);
				error_code = JANUS_SIP_ERROR_IO_ERROR;
				g_snprintf(error_cause, 512, "Could not allocate RTP/RTCP ports");
				goto error;
			}
			JANUS_LOG(LOG_VERB, "Prepared SDP for INVITE:\n%s", sdp);
			/* Prepare the From header */
			char from_hdr[1024];
			if (session->account.display_name) {
				g_snprintf(from_hdr, sizeof(from_hdr), "\"%s\" <%s>", session->account.display_name, session->account.identity);
			} else {
				g_snprintf(from_hdr, sizeof(from_hdr), "%s", session->account.identity);
			}
			/* Prepare the stack */
			if(session->stack->s_nh_i != NULL)
				nua_handle_destroy(session->stack->s_nh_i);
			session->stack->s_nh_i = nua_handle(session->stack->s_nua, session, TAG_END());
			if(session->stack->s_nh_i == NULL) {
				JANUS_LOG(LOG_WARN, "NUA Handle for INVITE still null??\n");
				g_free(sdp);
				sdp_parser_free(parser);
				error_code = JANUS_SIP_ERROR_LIBSOFIA_ERROR;
				g_snprintf(error_cause, 512, "Invalid NUA Handle");
				goto error;
			}
			g_atomic_int_set(&session->hangingup, 0);
			session->status = janus_sip_call_status_inviting;
			/* Send INVITE */
			nua_invite(session->stack->s_nh_i,
				SIPTAG_FROM_STR(from_hdr),
				SIPTAG_TO_STR(uri_text),
				SOATAG_USER_SDP_STR(sdp),
				NUTAG_PROXY(session->account.proxy),
				TAG_IF(strlen(custom_headers) > 0, SIPTAG_HEADER_STR(custom_headers)),
				NUTAG_AUTOANSWER(0),
				NUTAG_AUTOACK(0),
				TAG_END());
			g_free(sdp);
			sdp_parser_free(parser);
			session->callee = g_strdup(uri_text);
			if(session->transaction)
				g_free(session->transaction);
			session->transaction = msg->transaction ? g_strdup(msg->transaction) : NULL;
			/* Send an ack back */
			result = json_object();
			json_object_set_new(result, "event", json_string("calling"));
		} else if(!strcasecmp(request_text, "accept")) {
			if(session->status != janus_sip_call_status_invited) {
				JANUS_LOG(LOG_ERR, "Wrong state (not invited? status=%s)\n", janus_sip_call_status_string(session->status));
				error_code = JANUS_SIP_ERROR_WRONG_STATE;
				g_snprintf(error_cause, 512, "Wrong state (not invited? status=%s)", janus_sip_call_status_string(session->status));
				goto error;
			}
			if(session->callee == NULL) {
				JANUS_LOG(LOG_ERR, "Wrong state (no caller?)\n");
				error_code = JANUS_SIP_ERROR_WRONG_STATE;
				g_snprintf(error_cause, 512, "Wrong state (no caller?)");
				goto error;
			}
			JANUS_VALIDATE_JSON_OBJECT(root, accept_parameters,
				error_code, error_cause, TRUE,
				JANUS_SIP_ERROR_MISSING_ELEMENT, JANUS_SIP_ERROR_INVALID_ELEMENT);
			if(error_code != 0)
				goto error;
			json_t *srtp = json_object_get(root, "srtp");
			gboolean answer_srtp = FALSE;
			if(srtp) {
				const char *srtp_text = json_string_value(srtp);
				if(!strcasecmp(srtp_text, "sdes_optional")) {
					/* Negotiate SDES, but make it optional */
					answer_srtp = TRUE;
				} else if(!strcasecmp(srtp_text, "sdes_mandatory")) {
					/* Negotiate SDES, and require it */
					answer_srtp = TRUE;
					session->media.require_srtp = TRUE;
				} else {
					JANUS_LOG(LOG_ERR, "Invalid element (srtp can only be sdes_optional or sdes_mandatory)\n");
					error_code = JANUS_SIP_ERROR_INVALID_ELEMENT;
					g_snprintf(error_cause, 512, "Invalid element (srtp can only be sdes_optional or sdes_mandatory)");
					goto error;
				}
			}
			if(session->media.require_srtp && !session->media.has_srtp_remote) {
				JANUS_LOG(LOG_ERR, "Can't accept the call: SDES-SRTP required, but caller didn't offer it\n");
				error_code = JANUS_SIP_ERROR_TOO_STRICT;
				g_snprintf(error_cause, 512, "Can't accept the call: SDES-SRTP required, but caller didn't offer it");
				goto error;
			}
			answer_srtp = answer_srtp || session->media.has_srtp_remote;
			/* Any SDP to handle? if not, something's wrong */
			const char *msg_sdp_type = json_string_value(json_object_get(msg->jsep, "type"));
			const char *msg_sdp = json_string_value(json_object_get(msg->jsep, "sdp"));
			if(!msg_sdp) {
				JANUS_LOG(LOG_ERR, "Missing SDP\n");
				error_code = JANUS_SIP_ERROR_MISSING_SDP;
				g_snprintf(error_cause, 512, "Missing SDP");
				goto error;
			}
			/* Accept a call from another peer */
			JANUS_LOG(LOG_VERB, "We're accepting the call from %s\n", session->callee);
			JANUS_LOG(LOG_VERB, "This is involving a negotiation (%s) as well:\n%s\n", msg_sdp_type, msg_sdp);
			session->media.has_srtp_local = answer_srtp;
			if(answer_srtp) {
				JANUS_LOG(LOG_VERB, "Going to negotiate SDES-SRTP (%s)...\n", session->media.require_srtp ? "mandatory" : "optional");
			}
			/* Parse the SDP we got, manipulate some things, and generate a new one */
			sdp_parser_t *parser = sdp_parse(session->stack->s_home, msg_sdp, strlen(msg_sdp), 0);
			sdp_session_t *parsed_sdp = sdp_session(parser);
			if(!parsed_sdp) {
				JANUS_LOG(LOG_ERR, "Error parsing SDP");
				sdp_parser_free(parser);
				error_code = JANUS_SIP_ERROR_MISSING_SDP;
				g_snprintf(error_cause, 512, "Error parsing SDP");
				goto error;
			}
			/* Allocate RTP ports and merge them with the anonymized SDP */
<<<<<<< HEAD
			if(strstr(msg_sdp, "m=audio")) {
				JANUS_LOG(LOG_VERB, "Going to negotiate audio...\n");
				session->media.has_audio = 1;	/* FIXME Maybe we need a better way to signal this */
			}
			if(strstr(msg_sdp, "m=video")) {
=======
			if(strstr(msg->sdp, "m=audio") && !strstr(msg->sdp, "m=audio 0")) {
				JANUS_LOG(LOG_VERB, "Going to negotiate audio...\n");
				session->media.has_audio = 1;	/* FIXME Maybe we need a better way to signal this */
			}
			if(strstr(msg->sdp, "m=video") && !strstr(msg->sdp, "m=video 0")) {
>>>>>>> 8a3ac742
				JANUS_LOG(LOG_VERB, "Going to negotiate video...\n");
				session->media.has_video = 1;	/* FIXME Maybe we need a better way to signal this */
			}
			if(janus_sip_allocate_local_ports(session) < 0) {
				JANUS_LOG(LOG_ERR, "Could not allocate RTP/RTCP ports\n");
				sdp_parser_free(parser);
				error_code = JANUS_SIP_ERROR_IO_ERROR;
				g_snprintf(error_cause, 512, "Could not allocate RTP/RTCP ports");
				goto error;
			}
			char *sdp = janus_sip_sdp_manipulate(session, parsed_sdp, TRUE);
			if(sdp == NULL) {
				JANUS_LOG(LOG_ERR, "Could not allocate RTP/RTCP ports\n");
				sdp_parser_free(parser);
				error_code = JANUS_SIP_ERROR_IO_ERROR;
				g_snprintf(error_cause, 512, "Could not allocate RTP/RTCP ports");
				goto error;
			}
			if(session->media.audio_pt > -1) {
				session->media.audio_pt_name = janus_get_codec_from_pt(sdp, session->media.audio_pt);
				JANUS_LOG(LOG_VERB, "Detected audio codec: %d (%s)\n", session->media.audio_pt, session->media.audio_pt_name);
			}
			if(session->media.video_pt > -1) {
				session->media.video_pt_name = janus_get_codec_from_pt(sdp, session->media.video_pt);
				JANUS_LOG(LOG_VERB, "Detected video codec: %d (%s)\n", session->media.video_pt, session->media.video_pt_name);
			}
			JANUS_LOG(LOG_VERB, "Prepared SDP for 200 OK:\n%s", sdp);
			/* Send 200 OK */
			g_atomic_int_set(&session->hangingup, 0);
			session->status = janus_sip_call_status_incall;
			if(session->stack->s_nh_i == NULL) {
				JANUS_LOG(LOG_WARN, "NUA Handle for 200 OK still null??\n");
			}
			nua_respond(session->stack->s_nh_i,
				200, sip_status_phrase(200),
				SOATAG_USER_SDP_STR(sdp),
				NUTAG_AUTOANSWER(0),
				TAG_END());
			g_free(sdp);
			sdp_parser_free(parser);
			/* Send an ack back */
			result = json_object();
			json_object_set_new(result, "event", json_string("accepted"));
			/* Start the media */
			session->media.ready = 1;	/* FIXME Maybe we need a better way to signal this */
			GError *error = NULL;
			g_thread_try_new("janus rtp handler", janus_sip_relay_thread, session, &error);
			if(error != NULL) {
				JANUS_LOG(LOG_ERR, "Got error %d (%s) trying to launch the RTP/RTCP thread...\n", error->code, error->message ? error->message : "??");
			}
		} else if(!strcasecmp(request_text, "decline")) {
			/* Reject an incoming call */
			if(session->status != janus_sip_call_status_invited) {
				JANUS_LOG(LOG_ERR, "Wrong state (not invited? status=%s)\n", janus_sip_call_status_string(session->status));
				/* Ignore */
				janus_sip_message_free(msg);
				continue;
				//~ g_snprintf(error_cause, 512, "Wrong state (not in a call?)");
				//~ goto error;
			}
			if(session->callee == NULL) {
				JANUS_LOG(LOG_ERR, "Wrong state (no callee?)\n");
				error_code = JANUS_SIP_ERROR_WRONG_STATE;
				g_snprintf(error_cause, 512, "Wrong state (no callee?)");
				goto error;
			}
			session->status = janus_sip_call_status_closing;
			if(session->stack->s_nh_i == NULL) {
				JANUS_LOG(LOG_WARN, "NUA Handle for 200 OK still null??\n");
			}
			int response_code = 486;
			json_t *code_json = json_object_get(root, "code");
			if (code_json && json_is_integer(code_json))
				response_code = json_integer_value(code_json);
			if (response_code <= 399) {
				JANUS_LOG(LOG_WARN, "Invalid SIP response code specified, using 486 to decline call\n");
				response_code = 486;
			}
			nua_respond(session->stack->s_nh_i, response_code, sip_status_phrase(response_code), TAG_END());
			g_free(session->callee);
			session->callee = NULL;
			/* Notify the operation */
			result = json_object();
			json_object_set_new(result, "event", json_string("declining"));
			json_object_set_new(result, "code", json_integer(response_code));
		} else if(!strcasecmp(request_text, "hangup")) {
			/* Hangup an ongoing call */
			if(!(session->status == janus_sip_call_status_inviting || session->status == janus_sip_call_status_incall)) {
				JANUS_LOG(LOG_ERR, "Wrong state (not in a call? status=%s)\n", janus_sip_call_status_string(session->status));
				/* Ignore */
				janus_sip_message_free(msg);
				continue;
				//~ g_snprintf(error_cause, 512, "Wrong state (not in a call?)");
				//~ goto error;
			}
			if(session->callee == NULL) {
				JANUS_LOG(LOG_ERR, "Wrong state (no callee?)\n");
				error_code = JANUS_SIP_ERROR_WRONG_STATE;
				g_snprintf(error_cause, 512, "Wrong state (no callee?)");
				goto error;
			}
			session->status = janus_sip_call_status_closing;
			nua_bye(session->stack->s_nh_i, TAG_END());
			g_free(session->callee);
			session->callee = NULL;
			/* Notify the operation */
			result = json_object();
			json_object_set_new(result, "event", json_string("hangingup"));
		} else if(!strcasecmp(request_text, "recording")) {
			/* Start or stop recording */
			if(!(session->status == janus_sip_call_status_inviting || session->status == janus_sip_call_status_incall)) {
				JANUS_LOG(LOG_ERR, "Wrong state (not in a call? status=%s)\n", janus_sip_call_status_string(session->status));
				g_snprintf(error_cause, 512, "Wrong state (not in a call?)");
				goto error;
			}
			if(session->callee == NULL) {
				JANUS_LOG(LOG_ERR, "Wrong state (no callee?)\n");
				error_code = JANUS_SIP_ERROR_WRONG_STATE;
				g_snprintf(error_cause, 512, "Wrong state (no callee?)");
				goto error;
			}
			JANUS_VALIDATE_JSON_OBJECT(root, recording_parameters,
				error_code, error_cause, TRUE,
				JANUS_SIP_ERROR_MISSING_ELEMENT, JANUS_SIP_ERROR_INVALID_ELEMENT);
			if(error_code != 0)
				goto error;
			json_t *action = json_object_get(root, "action");
			const char *action_text = json_string_value(action);
			if(strcasecmp(action_text, "start") && strcasecmp(action_text, "stop")) {
				JANUS_LOG(LOG_ERR, "Invalid action (should be start|stop)\n");
				error_code = JANUS_SIP_ERROR_INVALID_ELEMENT;
				g_snprintf(error_cause, 512, "Invalid action (should be start|stop)");
				goto error;
			}
			gboolean record_audio = FALSE, record_video = FALSE,	/* No media is recorded by default */
				record_peer_audio = FALSE, record_peer_video = FALSE;
			json_t *audio = json_object_get(root, "audio");
			record_audio = audio ? json_is_true(audio) : FALSE;
			json_t *video = json_object_get(root, "video");
			record_video = video ? json_is_true(video) : FALSE;
			json_t *peer_audio = json_object_get(root, "peer_audio");
			record_peer_audio = peer_audio ? json_is_true(peer_audio) : FALSE;
			json_t *peer_video = json_object_get(root, "peer_video");
			record_peer_video = peer_video ? json_is_true(peer_video) : FALSE;
			if(!record_audio && !record_video && !record_peer_audio && !record_peer_video) {
				JANUS_LOG(LOG_ERR, "Invalid request (at least one of audio, video, peer_audio and peer_video should be true)\n");
				error_code = JANUS_SIP_ERROR_RECORDING_ERROR;
				g_snprintf(error_cause, 512, "Invalid request (at least one of audio, video, peer_audio and peer_video should be true)");
				goto error;
			}
			json_t *recfile = json_object_get(root, "filename");
			const char *recording_base = json_string_value(recfile);
			janus_mutex_lock(&session->rec_mutex);
			if(!strcasecmp(action_text, "start")) {
				/* Start recording something */
				char filename[255];
				gint64 now = janus_get_real_time();
				if(record_peer_audio || record_peer_video) {
					JANUS_LOG(LOG_INFO, "Starting recording of peer's %s (user %s, call %s)\n",
						(record_peer_audio && record_peer_video ? "audio and video" : (record_peer_audio ? "audio" : "video")),
						session->account.username, session->transaction);
					/* Start recording this peer's audio and/or video */
					if(record_peer_audio) {
						memset(filename, 0, 255);
						if(recording_base) {
							/* Use the filename and path we have been provided */
							g_snprintf(filename, 255, "%s-peer-audio", recording_base);
							/* FIXME This only works if offer/answer happened */
							session->arc_peer = janus_recorder_create(NULL, session->media.audio_pt_name, filename);
							if(session->arc_peer == NULL) {
								/* FIXME We should notify the fact the recorder could not be created */
								JANUS_LOG(LOG_ERR, "Couldn't open an audio recording file for this peer!\n");
							}
						} else {
							/* Build a filename */
							g_snprintf(filename, 255, "sip-%s-%s-%"SCNi64"-peer-audio",
								session->account.username ? session->account.username : "unknown",
								session->transaction ? session->transaction : "unknown",
								now);
							/* FIXME This only works if offer/answer happened */
							session->arc_peer = janus_recorder_create(NULL, session->media.audio_pt_name, filename);
							if(session->arc_peer == NULL) {
								/* FIXME We should notify the fact the recorder could not be created */
								JANUS_LOG(LOG_ERR, "Couldn't open an audio recording file for this peer!\n");
							}
						}
					}
					if(record_peer_video) {
						memset(filename, 0, 255);
						if(recording_base) {
							/* Use the filename and path we have been provided */
							g_snprintf(filename, 255, "%s-peer-video", recording_base);
							/* FIXME This only works if offer/answer happened */
							session->vrc_peer = janus_recorder_create(NULL, session->media.video_pt_name, filename);
							if(session->vrc_peer == NULL) {
								/* FIXME We should notify the fact the recorder could not be created */
								JANUS_LOG(LOG_ERR, "Couldn't open an video recording file for this peer!\n");
							}
						} else {
							/* Build a filename */
							g_snprintf(filename, 255, "sip-%s-%s-%"SCNi64"-peer-video",
								session->account.username ? session->account.username : "unknown",
								session->transaction ? session->transaction : "unknown",
								now);
							/* FIXME This only works if offer/answer happened */
							session->vrc_peer = janus_recorder_create(NULL, session->media.video_pt_name, filename);
							if(session->vrc_peer == NULL) {
								/* FIXME We should notify the fact the recorder could not be created */
								JANUS_LOG(LOG_ERR, "Couldn't open an video recording file for this peer!\n");
							}
						}
						/* TODO We should send a FIR/PLI to this peer... */
					}
				}
				if(record_audio || record_video) {
					/* Start recording the user's audio and/or video */
					JANUS_LOG(LOG_INFO, "Starting recording of user's %s (user %s, call %s)\n",
						(record_audio && record_video ? "audio and video" : (record_audio ? "audio" : "video")),
						session->account.username, session->transaction);
					if(record_audio) {
						memset(filename, 0, 255);
						if(recording_base) {
							/* Use the filename and path we have been provided */
							g_snprintf(filename, 255, "%s-user-audio", recording_base);
							/* FIXME This only works if offer/answer happened */
							session->arc = janus_recorder_create(NULL, session->media.audio_pt_name, filename);
							if(session->arc == NULL) {
								/* FIXME We should notify the fact the recorder could not be created */
								JANUS_LOG(LOG_ERR, "Couldn't open an audio recording file for this peer!\n");
							}
						} else {
							/* Build a filename */
							g_snprintf(filename, 255, "sip-%s-%s-%"SCNi64"-own-audio",
								session->account.username ? session->account.username : "unknown",
								session->transaction ? session->transaction : "unknown",
								now);
							/* FIXME This only works if offer/answer happened */
							session->arc = janus_recorder_create(NULL, session->media.audio_pt_name, filename);
							if(session->arc == NULL) {
								/* FIXME We should notify the fact the recorder could not be created */
								JANUS_LOG(LOG_ERR, "Couldn't open an audio recording file for this peer!\n");
							}
						}
					}
					if(record_video) {
						memset(filename, 0, 255);
						if(recording_base) {
							/* Use the filename and path we have been provided */
							g_snprintf(filename, 255, "%s-user-video", recording_base);
							/* FIXME This only works if offer/answer happened */
							session->vrc = janus_recorder_create(NULL, session->media.video_pt_name, filename);
							if(session->vrc == NULL) {
								/* FIXME We should notify the fact the recorder could not be created */
								JANUS_LOG(LOG_ERR, "Couldn't open an video recording file for this user!\n");
							}
						} else {
							/* Build a filename */
							g_snprintf(filename, 255, "sip-%s-%s-%"SCNi64"-own-video",
								session->account.username ? session->account.username : "unknown",
								session->transaction ? session->transaction : "unknown",
								now);
							/* FIXME This only works if offer/answer happened */
							session->vrc = janus_recorder_create(NULL, session->media.video_pt_name, filename);
							if(session->vrc == NULL) {
								/* FIXME We should notify the fact the recorder could not be created */
								JANUS_LOG(LOG_ERR, "Couldn't open an video recording file for this user!\n");
							}
						}
						/* Send a PLI */
						JANUS_LOG(LOG_VERB, "Recording video, sending a PLI to kickstart it\n");
						char buf[12];
						memset(buf, 0, 12);
						janus_rtcp_pli((char *)&buf, 12);
						gateway->relay_rtcp(session->handle, 1, buf, 12);
					}
				}
			} else {
				/* Stop recording something: notice that this never returns an error, even when we were not recording anything */
				if(record_audio) {
					if(session->arc) {
						janus_recorder_close(session->arc);
						JANUS_LOG(LOG_INFO, "Closed user's audio recording %s\n", session->arc->filename ? session->arc->filename : "??");
						janus_recorder_free(session->arc);
					}
					session->arc = NULL;
				}
				if(record_video) {
					if(session->vrc) {
						janus_recorder_close(session->vrc);
						JANUS_LOG(LOG_INFO, "Closed user's video recording %s\n", session->vrc->filename ? session->vrc->filename : "??");
						janus_recorder_free(session->vrc);
					}
					session->vrc = NULL;
				}
				if(record_peer_audio) {
					if(session->arc_peer) {
						janus_recorder_close(session->arc_peer);
						JANUS_LOG(LOG_INFO, "Closed peer's audio recording %s\n", session->arc_peer->filename ? session->arc_peer->filename : "??");
						janus_recorder_free(session->arc_peer);
					}
					session->arc_peer = NULL;
				}
				if(record_peer_video) {
					if(session->vrc_peer) {
						janus_recorder_close(session->vrc_peer);
						JANUS_LOG(LOG_INFO, "Closed peer's video recording %s\n", session->vrc_peer->filename ? session->vrc_peer->filename : "??");
						janus_recorder_free(session->vrc_peer);
					}
					session->vrc_peer = NULL;
				}
			}
			janus_mutex_unlock(&session->rec_mutex);
			/* Notify the result */
			result = json_object();
			json_object_set_new(result, "event", json_string("recordingupdated"));
		} else if(!strcasecmp(request_text, "dtmf_info")) {
			/* Send DMTF tones using SIP INFO
			 * (https://tools.ietf.org/html/draft-kaplan-dispatch-info-dtmf-package-00)
			 */
			if(!(session->status == janus_sip_call_status_inviting || session->status == janus_sip_call_status_incall)) {
				JANUS_LOG(LOG_ERR, "Wrong state (not in a call? status=%s)\n", janus_sip_call_status_string(session->status));
				g_snprintf(error_cause, 512, "Wrong state (not in a call?)");
				goto error;
			}
			if(session->callee == NULL) {
				JANUS_LOG(LOG_ERR, "Wrong state (no callee?)\n");
				error_code = JANUS_SIP_ERROR_WRONG_STATE;
				g_snprintf(error_cause, 512, "Wrong state (no callee?)");
				goto error;
			}
			JANUS_VALIDATE_JSON_OBJECT(root, dtmf_info_parameters,
				error_code, error_cause, TRUE,
				JANUS_SIP_ERROR_MISSING_ELEMENT, JANUS_SIP_ERROR_INVALID_ELEMENT);
			if(error_code != 0)
				goto error;
			json_t *digit = json_object_get(root, "digit");
			const char *digit_text = json_string_value(digit);
			if(strlen(digit_text) != 1) {
				JANUS_LOG(LOG_ERR, "Invalid element (digit should be one character))\n");
				error_code = JANUS_SIP_ERROR_INVALID_ELEMENT;
				g_snprintf(error_cause, 512, "Invalid element (digit should be one character)");
				goto error;
			}
			int duration_ms = 0;
			json_t *duration = json_object_get(root, "duration");
			duration_ms = duration ? json_integer_value(duration) : 0;
			if (duration_ms <= 0 || duration_ms > 5000) {
				duration_ms = 160; /* default value */
			}

			char payload[64];
			g_snprintf(payload, sizeof(payload), "Signal=%s\r\nDuration=%d", digit_text, duration_ms);
			nua_info(session->stack->s_nh_i,
				SIPTAG_CONTENT_TYPE_STR("application/dtmf-relay"),
				SIPTAG_PAYLOAD_STR(payload),
				TAG_END());
		} else {
			JANUS_LOG(LOG_ERR, "Unknown request (%s)\n", request_text);
			error_code = JANUS_SIP_ERROR_INVALID_REQUEST;
			g_snprintf(error_cause, 512, "Unknown request (%s)", request_text);
			goto error;
		}

		/* Prepare JSON event */
		json_t *event = json_object();
		json_object_set_new(event, "sip", json_string("event"));
		if(result != NULL)
			json_object_set_new(event, "result", result);
		int ret = gateway->push_event(msg->handle, &janus_sip_plugin, msg->transaction, event, NULL);
		JANUS_LOG(LOG_VERB, "  >> Pushing event: %d (%s)\n", ret, janus_get_api_error(ret));
		json_decref(event);
		janus_sip_message_free(msg);
		continue;

error:
		{
			/* Prepare JSON error event */
			json_t *event = json_object();
			json_object_set_new(event, "sip", json_string("event"));
			json_object_set_new(event, "error_code", json_integer(error_code));
			json_object_set_new(event, "error", json_string(error_cause));
			int ret = gateway->push_event(msg->handle, &janus_sip_plugin, msg->transaction, event, NULL);
			JANUS_LOG(LOG_VERB, "  >> Pushing event: %d (%s)\n", ret, janus_get_api_error(ret));
			json_decref(event);
			janus_sip_message_free(msg);
		}
	}
	JANUS_LOG(LOG_VERB, "Leaving SIP handler thread\n");
	return NULL;
}


/* Sofia callbacks */
void janus_sip_sofia_callback(nua_event_t event, int status, char const *phrase, nua_t *nua, nua_magic_t *magic, nua_handle_t *nh, nua_hmagic_t *hmagic, sip_t const *sip, tagi_t tags[])
{
	janus_sip_session *session = (janus_sip_session *)magic;
	ssip_t *ssip = session->stack;
	switch (event) {
	/* Status or Error Indications */
		case nua_i_active:
			JANUS_LOG(LOG_VERB, "[%s][%s]: %d %s\n", session->account.username, nua_event_name(event), status, phrase ? phrase : "??");
			break;
		case nua_i_error:
			JANUS_LOG(LOG_VERB, "[%s][%s]: %d %s\n", session->account.username, nua_event_name(event), status, phrase ? phrase : "??");
			break;
		case nua_i_fork:
			JANUS_LOG(LOG_VERB, "[%s][%s]: %d %s\n", session->account.username, nua_event_name(event), status, phrase ? phrase : "??");
			break;
		case nua_i_media_error:
			JANUS_LOG(LOG_VERB, "[%s][%s]: %d %s\n", session->account.username, nua_event_name(event), status, phrase ? phrase : "??");
			break;
		case nua_i_subscription:
			JANUS_LOG(LOG_VERB, "[%s][%s]: %d %s\n", session->account.username, nua_event_name(event), status, phrase ? phrase : "??");
			break;
		case nua_i_state:
			JANUS_LOG(LOG_VERB, "[%s][%s]: %d %s\n", session->account.username, nua_event_name(event), status, phrase ? phrase : "??");
			tagi_t const *ti = tl_find(tags, nutag_callstate);
			enum nua_callstate callstate = ti ? ti->t_value : -1;
			/* There are several call states, but we care about the terminated state in order to send the 'hangup' event
			 * and the proceeding state in order to send the 'proceeding' event so the client can play a ringback tone for 
			 * the user since we don't send early media. (assuming this is the right session, of course).
			 * http://sofia-sip.sourceforge.net/refdocs/nua/nua__tag_8h.html#a516dc237722dc8ca4f4aa3524b2b444b
			 */
			if (callstate == nua_callstate_proceeding && 
				    (session->stack->s_nh_i == nh || session->stack->s_nh_i == NULL)) {
				json_t *call = json_object();
				json_object_set_new(call, "sip", json_string("event"));
				json_t *calling = json_object();
				json_object_set_new(calling, "event", json_string("proceeding"));
				json_object_set_new(calling, "code", json_integer(status));
				json_object_set_new(call, "result", calling);
				int ret = gateway->push_event(session->handle, &janus_sip_plugin, session->transaction, call, NULL);
				JANUS_LOG(LOG_VERB, "  >> Pushing event: %d (%s)\n", ret, janus_get_api_error(ret));
				json_decref(call);
			} else if(callstate == nua_callstate_terminated &&
					(session->stack->s_nh_i == nh || session->stack->s_nh_i == NULL)) {
				session->status = janus_sip_call_status_idle;
				session->stack->s_nh_i = NULL;
				json_t *call = json_object();
				json_object_set_new(call, "sip", json_string("event"));
				json_t *calling = json_object();
				json_object_set_new(calling, "event", json_string("hangup"));
				json_object_set_new(calling, "code", json_integer(status));
				json_object_set_new(calling, "reason", json_string(phrase ? phrase : "???"));
				json_object_set_new(call, "result", calling);
				int ret = gateway->push_event(session->handle, &janus_sip_plugin, session->transaction, call, NULL);
				JANUS_LOG(LOG_VERB, "  >> Pushing event: %d (%s)\n", ret, janus_get_api_error(ret));
				json_decref(call);
				/* Get rid of any PeerConnection that may have been set up */
				if(session->transaction)
					g_free(session->transaction);
				session->transaction = NULL;
				gateway->close_pc(session->handle);
			}
			break;
		case nua_i_terminated:
			JANUS_LOG(LOG_VERB, "[%s][%s]: %d %s\n", session->account.username, nua_event_name(event), status, phrase ? phrase : "??");
			break;
	/* SIP requests */
		case nua_i_ack:
			JANUS_LOG(LOG_VERB, "[%s][%s]: %d %s\n", session->account.username, nua_event_name(event), status, phrase ? phrase : "??");
			break;
		case nua_i_outbound:
			JANUS_LOG(LOG_VERB, "[%s][%s]: %d %s\n", session->account.username, nua_event_name(event), status, phrase ? phrase : "??");
			break;
		case nua_i_bye: {
			JANUS_LOG(LOG_VERB, "[%s][%s]: %d %s\n", session->account.username, nua_event_name(event), status, phrase ? phrase : "??");
			break;
		}
		case nua_i_cancel: {
			JANUS_LOG(LOG_VERB, "[%s][%s]: %d %s\n", session->account.username, nua_event_name(event), status, phrase ? phrase : "??");
			break;
		}
		case nua_i_invite: {
			JANUS_LOG(LOG_VERB, "[%s][%s]: %d %s\n", session->account.username, nua_event_name(event), status, phrase ? phrase : "??");
			if(ssip == NULL) {
				JANUS_LOG(LOG_ERR, "\tInvalid SIP stack\n");
				nua_respond(nh, 500, sip_status_phrase(500), TAG_END());
				break;
			}
			sdp_parser_t *parser = sdp_parse(ssip->s_home, sip->sip_payload->pl_data, sip->sip_payload->pl_len, 0);
			if(!sdp_session(parser)) {
				JANUS_LOG(LOG_ERR, "\tError parsing SDP!\n");
				nua_respond(nh, 488, sip_status_phrase(488), TAG_END());
				sdp_parser_free(parser);
				break;
			}
			if(session->stack->s_nh_i != NULL) {
				if(session->stack->s_nh_i == nh) {
					/* re-INVITE, we don't support those. */
					nua_respond(nh, 488, sip_status_phrase(488), TAG_END());
				} else if(session->status >= janus_sip_call_status_inviting) {
					/* Busy with another call */
					JANUS_LOG(LOG_VERB, "\tAlready in a call (busy, status=%s)\n", janus_sip_call_status_string(session->status));
					nua_respond(nh, 486, sip_status_phrase(486), TAG_END());
					/* Notify the web app about the missed invite */
					json_t *missed = json_object();
					json_object_set_new(missed, "sip", json_string("event"));
					json_t *result = json_object();
					json_object_set_new(result, "event", json_string("missed_call"));
					char *caller_text = url_as_string(session->stack->s_home, sip->sip_from->a_url);
					json_object_set_new(result, "caller", json_string(caller_text));
					su_free(session->stack->s_home, caller_text);
					if (sip->sip_from && sip->sip_from->a_display) {
						json_object_set_new(result, "displayname", json_string(sip->sip_from->a_display));
					}
					json_object_set_new(missed, "result", result);
					int ret = gateway->push_event(session->handle, &janus_sip_plugin, session->transaction, missed, NULL);
					JANUS_LOG(LOG_VERB, "  >> Pushing event to peer: %d (%s)\n", ret, janus_get_api_error(ret));
					json_decref(missed);
				}
				sdp_parser_free(parser);
				break;
			}
			/* New incoming call */
			session->callee = g_strdup(url_as_string(session->stack->s_home, sip->sip_from->a_url));
			session->status = janus_sip_call_status_invited;
			/* Clean up SRTP stuff from before first, in case it's still needed */
			janus_sip_srtp_cleanup(session);
			/* Parse SDP */
			char *fixed_sdp = g_strdup(sip->sip_payload->pl_data);
			JANUS_LOG(LOG_VERB, "Someone is inviting us in a call:\n%s", sip->sip_payload->pl_data);
			sdp_session_t *sdp = sdp_session(parser);
			janus_sip_sdp_process(session, sdp, FALSE);
			/* Send SDP to the browser */
			json_t *jsep = json_pack("{ssss}", "type", "offer", "sdp", fixed_sdp);
			json_t *call = json_object();
			json_object_set_new(call, "sip", json_string("event"));
			json_t *calling = json_object();
			json_object_set_new(calling, "event", json_string("incomingcall"));
			json_object_set_new(calling, "username", json_string(session->callee));
			if(sip->sip_from && sip->sip_from->a_display) {
				json_object_set_new(calling, "displayname", json_string(sip->sip_from->a_display));
			}
			if(session->media.has_srtp_remote) {
				/* FIXME Maybe a true/false instead? */
				json_object_set_new(calling, "srtp", json_string(session->media.require_srtp ? "sdes_mandatory" : "sdes_optional"));
			}
			json_object_set_new(call, "result", calling);
			int ret = gateway->push_event(session->handle, &janus_sip_plugin, session->transaction, call, jsep);
			JANUS_LOG(LOG_VERB, "  >> Pushing event to peer: %d (%s)\n", ret, janus_get_api_error(ret));
			json_decref(call);
			json_decref(jsep);
			g_free(fixed_sdp);
			/* Send a Ringing back */
			nua_respond(nh, 180, sip_status_phrase(180), TAG_END());
			session->stack->s_nh_i = nh;
			break;
		}
		case nua_i_options:
			JANUS_LOG(LOG_VERB, "[%s][%s]: %d %s\n", session->account.username, nua_event_name(event), status, phrase ? phrase : "??");
			/* FIXME Should we handle this message? for now we reply with a 405 Method Not Implemented */
			nua_respond(nh, 405, sip_status_phrase(405), TAG_END());
			break;
	/* Responses */
		case nua_r_get_params:
			JANUS_LOG(LOG_VERB, "[%s][%s]: %d %s\n", session->account.username, nua_event_name(event), status, phrase ? phrase : "??");
			break;
		case nua_r_set_params:
			JANUS_LOG(LOG_VERB, "[%s][%s]: %d %s\n", session->account.username, nua_event_name(event), status, phrase ? phrase : "??");
			break;
		case nua_r_notifier:
			JANUS_LOG(LOG_VERB, "[%s][%s]: %d %s\n", session->account.username, nua_event_name(event), status, phrase ? phrase : "??");
			break;
		case nua_r_shutdown:
			JANUS_LOG(LOG_VERB, "[%s][%s]: %d %s\n", session->account.username, nua_event_name(event), status, phrase ? phrase : "??");
			if(status < 200 && !g_atomic_int_get(&stopping)) {
				/* shutdown in progress -> return */
				break;
			}
			if(ssip != NULL) {
				/* end the event loop. su_root_run() will return */
				su_root_break(ssip->s_root);
			}
			break;
		case nua_r_terminate:
			JANUS_LOG(LOG_VERB, "[%s][%s]: %d %s\n", session->account.username, nua_event_name(event), status, phrase ? phrase : "??");
			break;
	/* SIP responses */
		case nua_r_bye:
			JANUS_LOG(LOG_VERB, "[%s][%s]: %d %s\n", session->account.username, nua_event_name(event), status, phrase ? phrase : "??");
			break;
		case nua_r_cancel:
			JANUS_LOG(LOG_VERB, "[%s][%s]: %d %s\n", session->account.username, nua_event_name(event), status, phrase ? phrase : "??");
			break;
		case nua_r_info:
			JANUS_LOG(LOG_VERB, "[%s][%s]: %d %s\n", session->account.username, nua_event_name(event), status, phrase ? phrase : "??");
			break;
		case nua_r_invite: {
			JANUS_LOG(LOG_VERB, "[%s][%s]: %d %s\n", session->account.username, nua_event_name(event), status, phrase ? phrase : "??");
			
			if(status < 200) {
				/* Not ready yet (FIXME May this be pranswer?? we don't handle it yet...) */
				break;
			} else if(status == 401 || status == 407) {
				char auth[256];
				const char* scheme;
				const char* realm;
				if(status == 401) {
 					/* Get scheme/realm from 401 error */
					sip_www_authenticate_t const* www_auth = sip->sip_www_authenticate;
					scheme = www_auth->au_scheme;
					realm = msg_params_find(www_auth->au_params, "realm=");
				} else {
 					/* Get scheme/realm from 407 error, proxy-auth */
					sip_proxy_authenticate_t const* proxy_auth = sip->sip_proxy_authenticate;
					scheme = proxy_auth->au_scheme;
					realm = msg_params_find(proxy_auth->au_params, "realm=");
				}
				memset(auth, 0, sizeof(auth));
				g_snprintf(auth, sizeof(auth), "%s%s:%s:%s:%s%s",
					session->account.secret_type == janus_sip_secret_type_hashed ? "HA1+" : "",
					scheme,
					realm,
					session->account.authuser ? session->account.authuser : "null",
					session->account.secret_type == janus_sip_secret_type_hashed ? "HA1+" : "",
					session->account.secret ? session->account.secret : "null");
				JANUS_LOG(LOG_VERB, "\t%s\n", auth);
				/* Authenticate */
				nua_authenticate(nh,
					NUTAG_AUTH(auth),
					TAG_END());
				break;
			} else if(status >= 400) {
				break;
			}
			if(ssip == NULL) {
				JANUS_LOG(LOG_ERR, "\tInvalid SIP stack\n");
				nua_respond(nh, 500, sip_status_phrase(500), TAG_END());
				break;
			}
			sdp_parser_t *parser = sdp_parse(ssip->s_home, sip->sip_payload->pl_data, sip->sip_payload->pl_len, 0);
			if(!sdp_session(parser)) {
				JANUS_LOG(LOG_ERR, "\tError parsing SDP!\n");
				nua_respond(nh, 488, sip_status_phrase(488), TAG_END());
				sdp_parser_free(parser);
				break;
			}
			/* Send an ACK */
			char *route = sip->sip_record_route ? url_as_string(session->stack->s_home, sip->sip_record_route->r_url) : NULL;
			JANUS_LOG(LOG_WARN, "Sending ACK (route=%s)\n", route ? route : "none");
			nua_ack(nh,
				TAG_IF(route, NTATAG_DEFAULT_PROXY(route)),
				TAG_END());
			/* Parse SDP */
			JANUS_LOG(LOG_VERB, "Peer accepted our call:\n%s", sip->sip_payload->pl_data);
			session->status = janus_sip_call_status_incall;
			char *fixed_sdp = g_strdup(sip->sip_payload->pl_data);
			sdp_session_t *sdp = sdp_session(parser);
			janus_sip_sdp_process(session, sdp, TRUE);
			/* If we asked for SRTP and are not getting it, fail */
			if(session->media.require_srtp && !session->media.has_srtp_remote) {
				JANUS_LOG(LOG_ERR, "\tWe asked for mandatory SRTP but didn't get any in the reply!\n");
				sdp_parser_free(parser);
				g_free(fixed_sdp);
				/* Hangup immediately */
				session->status = janus_sip_call_status_closing;
				nua_bye(nh, TAG_END());
				g_free(session->callee);
				session->callee = NULL;
				break;
			}
			if(session->media.audio_pt > -1) {
				session->media.audio_pt_name = janus_get_codec_from_pt(fixed_sdp, session->media.audio_pt);
				JANUS_LOG(LOG_VERB, "Detected audio codec: %d (%s)\n", session->media.audio_pt, session->media.audio_pt_name);
			}
			if(session->media.video_pt > -1) {
				session->media.video_pt_name = janus_get_codec_from_pt(fixed_sdp, session->media.video_pt);
				JANUS_LOG(LOG_VERB, "Detected video codec: %d (%s)\n", session->media.video_pt, session->media.video_pt_name);
			}
			session->media.ready = 1;	/* FIXME Maybe we need a better way to signal this */
			GError *error = NULL;
			g_thread_try_new("janus rtp handler", janus_sip_relay_thread, session, &error);
			if(error != NULL) {
				JANUS_LOG(LOG_ERR, "Got error %d (%s) trying to launch the RTP/RTCP thread...\n", error->code, error->message ? error->message : "??");
			}
			/* Send SDP to the browser */
			json_t *jsep = json_pack("{ssss}", "type", "answer", "sdp", fixed_sdp);
			json_t *call = json_object();
			json_object_set_new(call, "sip", json_string("event"));
			json_t *calling = json_object();
			json_object_set_new(calling, "event", json_string("accepted"));
			json_object_set_new(calling, "username", json_string(session->callee));
			json_object_set_new(call, "result", calling);
			int ret = gateway->push_event(session->handle, &janus_sip_plugin, session->transaction, call, jsep);
			JANUS_LOG(LOG_VERB, "  >> Pushing event to peer: %d (%s)\n", ret, janus_get_api_error(ret));
			json_decref(call);
			json_decref(jsep);
			g_free(fixed_sdp);
			break;
		}
		case nua_r_register: {
			JANUS_LOG(LOG_VERB, "[%s][%s]: %d %s\n", session->account.username, nua_event_name(event), status, phrase ? phrase : "??");
			if(status == 200) {
				if(session->account.registration_status < janus_sip_registration_status_registered)
					session->account.registration_status = janus_sip_registration_status_registered;
				JANUS_LOG(LOG_VERB, "Successfully registered\n");
				/* Notify the browser */
				json_t *call = json_object();
				json_object_set_new(call, "sip", json_string("event"));
				json_t *calling = json_object();
				json_object_set_new(calling, "event", json_string("registered"));
				json_object_set_new(calling, "username", json_string(session->account.username));
				json_object_set_new(calling, "register_sent", json_string("true"));
				json_object_set_new(call, "result", calling);
				int ret = gateway->push_event(session->handle, &janus_sip_plugin, session->transaction, call, NULL);
				JANUS_LOG(LOG_VERB, "  >> Pushing event to peer: %d (%s)\n", ret, janus_get_api_error(ret));
				json_decref(call);
			} else if(status == 401) {
				/* Get scheme/realm from 401 error */
				sip_www_authenticate_t const* www_auth = sip->sip_www_authenticate;
				char const* scheme = www_auth->au_scheme;
				const char* realm = msg_params_find(www_auth->au_params, "realm=");
				char auth[256];
				memset(auth, 0, sizeof(auth));
				g_snprintf(auth, sizeof(auth), "%s%s:%s:%s:%s%s",
					session->account.secret_type == janus_sip_secret_type_hashed ? "HA1+" : "",
					scheme,
					realm,
					session->account.authuser ? session->account.authuser : "null",
					session->account.secret_type == janus_sip_secret_type_hashed ? "HA1+" : "",
					session->account.secret);
				JANUS_LOG(LOG_VERB, "\t%s\n", auth);
				/* Authenticate */
				nua_authenticate(nh,
					NUTAG_AUTH(auth),
					TAG_END());
			} else if(status >= 400) {
				/* Authentication failed? */
				session->account.registration_status = janus_sip_registration_status_failed;
				/* Tell the browser... */
				json_t *event = json_object();
				json_object_set_new(event, "sip", json_string("event"));
				json_t *result = json_object();
				json_object_set_new(result, "event", json_string("registration_failed"));
			        json_object_set_new(result, "code", json_integer(status));
				json_object_set_new(result, "reason", json_string(phrase ? phrase : ""));
			        json_object_set_new(event, "result", result);
				int ret = gateway->push_event(session->handle, &janus_sip_plugin, session->transaction, event, NULL);
				JANUS_LOG(LOG_VERB, "  >> Pushing event to peer: %d (%s)\n", ret, janus_get_api_error(ret));
				json_decref(event);
			}
			break;
		}
		default:
			/* unknown event -> print out error message */
			JANUS_LOG(LOG_ERR, "Unknown event %d (%s)\n", event, nua_event_name(event));
			break;
	}
}

void janus_sip_sdp_process(janus_sip_session *session, sdp_session_t *sdp, gboolean answer) {
	if(!session || !sdp)
		return;
	/* c= */
	if(sdp->sdp_connection && sdp->sdp_connection->c_address) {
		g_free(session->media.remote_ip);
		session->media.remote_ip = g_strdup(sdp->sdp_connection->c_address);
		JANUS_LOG(LOG_VERB, "  >> Media connection:\n");
		JANUS_LOG(LOG_VERB, "       %s\n", session->media.remote_ip);
	}
	JANUS_LOG(LOG_VERB, "  >> Media lines:\n");
	sdp_media_t *m = sdp->sdp_media;
	while(m) {
		session->media.require_srtp = session->media.require_srtp || (m->m_proto_name && !strcasecmp(m->m_proto_name, "RTP/SAVP"));
		if(m->m_type == sdp_media_audio) {
			JANUS_LOG(LOG_VERB, "       Audio: %lu\n", m->m_port);
			if(m->m_port) {
				session->media.has_audio = 1;
				session->media.remote_audio_rtp_port = m->m_port;
				session->media.remote_audio_rtcp_port = m->m_port+1;	/* FIXME We're assuming RTCP is on the next port */
			}
		} else if(m->m_type == sdp_media_video) {
			JANUS_LOG(LOG_VERB, "       Video: %lu\n", m->m_port);
			if(m->m_port) {
				session->media.has_video = 1;
				session->media.remote_video_rtp_port = m->m_port;
				session->media.remote_video_rtcp_port = m->m_port+1;	/* FIXME We're assuming RTCP is on the next port */
			}
		} else {
			JANUS_LOG(LOG_WARN, "       Unsupported media line (not audio/video)\n");
			m = m->m_next;
			continue;
		}
		JANUS_LOG(LOG_VERB, "       Media connections:\n");
		if(m->m_connections) {
			sdp_connection_t *c = m->m_connections;
			while(c) {
				if(c->c_address) {
					g_free(session->media.remote_ip);
					session->media.remote_ip = g_strdup(c->c_address);
					JANUS_LOG(LOG_VERB, "         [%s]\n", session->media.remote_ip);
				}
				c = c->c_next;
			}
		}
		JANUS_LOG(LOG_VERB, "       Media RTP maps:\n");
		sdp_rtpmap_t *r = m->m_rtpmaps;
		while(r) {
			JANUS_LOG(LOG_VERB, "         [%u] %s\n", r->rm_pt, r->rm_encoding);
			r = r->rm_next;
		}
		JANUS_LOG(LOG_VERB, "       Media attributes:\n");
		sdp_attribute_t *a = m->m_attributes;
		while(a) {
			if(a->a_name) {
				if(!strcasecmp(a->a_name, "rtpmap")) {
					JANUS_LOG(LOG_VERB, "         RTP Map:     %s\n", a->a_value);
				} else if(!strcasecmp(a->a_name, "crypto")) {
					JANUS_LOG(LOG_VERB, "         Crypto:      %s\n", a->a_value);
					if(m->m_type == sdp_media_audio || m->m_type == sdp_media_video) {
						gint32 tag = 0;
						int suite;
						char crypto[40];
						/* FIXME inline can be more complex than that, and we're currently only offering SHA1_80 */
						int res = sscanf(a->a_value, "%"SCNi32" AES_CM_128_HMAC_SHA1_%2d inline:%40s",
							&tag, &suite, crypto);
						if(res != 3) {
							JANUS_LOG(LOG_WARN, "Failed to parse crypto line, ignoring... %s\n", a->a_value);
						} else {
							gboolean video = (m->m_type == sdp_media_video);
							int current_suite = video ? session->media.video_srtp_suite_in : session->media.audio_srtp_suite_in;
							if(current_suite == 0) {
								if(video)
									session->media.video_srtp_suite_in = suite;
								else
									session->media.audio_srtp_suite_in = suite;
								janus_sip_srtp_set_remote(session, video, crypto, suite);
								session->media.has_srtp_remote = TRUE;
							} else {
								JANUS_LOG(LOG_WARN, "We already configured a %s crypto context (AES_CM_128_HMAC_SHA1_%d), skipping additional crypto line\n",
									video ? "video" : "audio", current_suite);
							}
						}
					}
				}
			}
			a = a->a_next;
		}
		if(answer && (m->m_type == sdp_media_audio || m->m_type == sdp_media_video)) {
			/* Check which codec was negotiated eventually */
			int pt = -1;
			if(!m->m_rtpmaps) {
				JANUS_LOG(LOG_VERB, "No RTP maps?? trying formats...\n");
				if(m->m_format) {
					sdp_list_t *fmt = m->m_format;
					pt = atoi(fmt->l_text);
				}
			} else {
				sdp_rtpmap_t *r = m->m_rtpmaps;
				pt = r->rm_pt;
			}
			if(pt > -1) {
				if(m->m_type == sdp_media_audio) {
					session->media.audio_pt = pt;
				} else {
					session->media.video_pt = pt;
				}
			}
		}
		m = m->m_next;
	}
}

char *janus_sip_sdp_manipulate(janus_sip_session *session, sdp_session_t *sdp, gboolean answer) {
	if(!session || !session->stack || !sdp)
		return NULL;
	/* Placeholders for later */
	sdp_attribute_t crypto_audio = {
		.a_size = sizeof(sdp_attribute_t),
		.a_name = "crypto",
		.a_value = "audio"
	};
	sdp_attribute_t crypto_video = {
		.a_size = sizeof(sdp_attribute_t),
		.a_name = "crypto",
		.a_value = "video"
	};
	/* Start replacing stuff */
	if(sdp->sdp_connection && sdp->sdp_connection->c_address) {
		sdp->sdp_connection->c_address = local_ip;
	}
	JANUS_LOG(LOG_VERB, "Setting protocol to %s\n", session->media.require_srtp ? "RTP/SAVP" : "RTP/AVP");
	sdp_media_t *m = sdp->sdp_media;
	while(m) {
		m->m_proto = session->media.require_srtp ? sdp_proto_srtp : sdp_proto_rtp;
		m->m_proto_name = session->media.require_srtp ? "RTP/SAVP" : "RTP/AVP";
		if(m->m_type == sdp_media_audio) {
			m->m_port = session->media.local_audio_rtp_port;
			if(session->media.has_srtp_local) {
				sdp_attribute_append(&m->m_attributes, &crypto_audio);
			}
		} else if(m->m_type == sdp_media_video) {
			m->m_port = session->media.local_video_rtp_port;
			if(session->media.has_srtp_local) {
				sdp_attribute_append(&m->m_attributes, &crypto_video);
			}
		}
		if(m->m_connections) {
			sdp_connection_t *c = m->m_connections;
			while(c) {
				c->c_address = local_ip;
				c = c->c_next;
			}
		}
		if(answer && (m->m_type == sdp_media_audio || m->m_type == sdp_media_video)) {
			/* Check which codec was negotiated eventually */
			int pt = -1;
			if(!m->m_rtpmaps) {
				JANUS_LOG(LOG_VERB, "No RTP maps?? trying formats...\n");
				if(m->m_format) {
					sdp_list_t *fmt = m->m_format;
					pt = atoi(fmt->l_text);
				}
			} else {
				sdp_rtpmap_t *r = m->m_rtpmaps;
				pt = r->rm_pt;
			}
			if(pt > -1) {
				if(m->m_type == sdp_media_audio) {
					session->media.audio_pt = pt;
				} else {
					session->media.video_pt = pt;
				}
			}
		}
		m = m->m_next;
	}
	/* Generate a SDP string out of our changes */
	char buf[2048];
	sdp_printer_t *printer = sdp_print(session->stack->s_home, sdp, buf, 2048, 0);
	if(!sdp_message(printer)) {
		sdp_printer_free(printer);
		return NULL;
	}
	sdp_printer_free(printer);
	char *new_sdp = g_strdup(buf);
	/* If any crypto placeholer was there, fix that */
	if(session->media.has_srtp_local) {
		if(session->media.has_audio) {
			char *crypto = NULL;
			session->media.audio_srtp_suite_out = 80;
			janus_sip_srtp_set_local(session, FALSE, &crypto);
			/* FIXME 32? 80? Both? */
			char cryptoline[100];
			g_snprintf(cryptoline, 100, "a=crypto:1 AES_CM_128_HMAC_SHA1_80 inline:%s", crypto);
			g_free(crypto);
			new_sdp = janus_string_replace(new_sdp, "a=crypto:audio", cryptoline);
		}
		if(session->media.has_video) {
			char *crypto = NULL;
			session->media.video_srtp_suite_out = 80;
			janus_sip_srtp_set_local(session, TRUE, &crypto);
			/* FIXME 32? 80? Both? */
			char cryptoline[100];
			g_snprintf(cryptoline, 100, "a=crypto:1 AES_CM_128_HMAC_SHA1_80 inline:%s", crypto);
			g_free(crypto);
			new_sdp = janus_string_replace(new_sdp, "a=crypto:video", cryptoline);
		}
	}
	return new_sdp;
}

/* Bind local RTP/RTCP sockets */
static int janus_sip_allocate_local_ports(janus_sip_session *session) {
	if(session == NULL) {
		JANUS_LOG(LOG_ERR, "Invalid session\n");
		return -1;
	}
	/* Reset status */
	if(session->media.audio_rtp_fd != -1) {
		close(session->media.audio_rtp_fd);
		session->media.audio_rtp_fd = -1;
	}
	if(session->media.audio_rtcp_fd != -1) {
		close(session->media.audio_rtcp_fd);
		session->media.audio_rtcp_fd = -1;
	}
	session->media.local_audio_rtp_port = 0;
	session->media.local_audio_rtcp_port = 0;
	session->media.audio_ssrc = 0;
	if(session->media.video_rtp_fd != -1) {
		close(session->media.video_rtp_fd);
		session->media.video_rtp_fd = -1;
	}
	if(session->media.video_rtcp_fd != -1) {
		close(session->media.video_rtcp_fd);
		session->media.video_rtcp_fd = -1;
	}
	session->media.local_video_rtp_port = 0;
	session->media.local_video_rtcp_port = 0;
	session->media.video_ssrc = 0;
	/* Start */
	int attempts = 100;	/* FIXME Don't retry forever */
	if(session->media.has_audio) {
		JANUS_LOG(LOG_VERB, "Allocating audio ports:\n");
		struct sockaddr_in audio_rtp_address, audio_rtcp_address;
		while(session->media.local_audio_rtp_port == 0 || session->media.local_audio_rtcp_port == 0) {
			if(attempts == 0)	/* Too many failures */
				return -1;
			if(session->media.audio_rtp_fd == -1) {
				session->media.audio_rtp_fd = socket(AF_INET, SOCK_DGRAM, 0);
			}
			if(session->media.audio_rtcp_fd == -1) {
				session->media.audio_rtcp_fd = socket(AF_INET, SOCK_DGRAM, 0);
			}
			int rtp_port = g_random_int_range(10000, 60000);	/* FIXME Should this be configurable? */
			if(rtp_port % 2)
				rtp_port++;	/* Pick an even port for RTP */
			audio_rtp_address.sin_family = AF_INET;
			audio_rtp_address.sin_port = htons(rtp_port);
			inet_pton(AF_INET, local_ip, &audio_rtp_address.sin_addr.s_addr);
			if(bind(session->media.audio_rtp_fd, (struct sockaddr *)(&audio_rtp_address), sizeof(struct sockaddr)) < 0) {
				JANUS_LOG(LOG_ERR, "Bind failed for audio RTP (port %d), trying a different one...\n", rtp_port);
				attempts--;
				continue;
			}
			JANUS_LOG(LOG_VERB, "Audio RTP listener bound to port %d\n", rtp_port);
			int rtcp_port = rtp_port+1;
			audio_rtcp_address.sin_family = AF_INET;
			audio_rtcp_address.sin_port = htons(rtcp_port);
			inet_pton(AF_INET, local_ip, &audio_rtcp_address.sin_addr.s_addr);
			if(bind(session->media.audio_rtcp_fd, (struct sockaddr *)(&audio_rtcp_address), sizeof(struct sockaddr)) < 0) {
				JANUS_LOG(LOG_ERR, "Bind failed for audio RTCP (port %d), trying a different one...\n", rtcp_port);
				/* RTP socket is not valid anymore, reset it */
				close(session->media.audio_rtp_fd);
				session->media.audio_rtp_fd = -1;
				attempts--;
				continue;
			}
			JANUS_LOG(LOG_VERB, "Audio RTCP listener bound to port %d\n", rtcp_port);
			session->media.local_audio_rtp_port = rtp_port;
			session->media.local_audio_rtcp_port = rtcp_port;
		}
	}
	if(session->media.has_video) {
		JANUS_LOG(LOG_VERB, "Allocating video ports:\n");
		struct sockaddr_in video_rtp_address, video_rtcp_address;
		while(session->media.local_video_rtp_port == 0 || session->media.local_video_rtcp_port == 0) {
			if(attempts == 0)	/* Too many failures */
				return -1;
			if(session->media.video_rtp_fd == -1) {
				session->media.video_rtp_fd = socket(AF_INET, SOCK_DGRAM, 0);
			}
			if(session->media.video_rtcp_fd == -1) {
				session->media.video_rtcp_fd = socket(AF_INET, SOCK_DGRAM, 0);
			}
			int rtp_port = g_random_int_range(10000, 60000);	/* FIXME Should this be configurable? */
			if(rtp_port % 2)
				rtp_port++;	/* Pick an even port for RTP */
			video_rtp_address.sin_family = AF_INET;
			video_rtp_address.sin_port = htons(rtp_port);
			inet_pton(AF_INET, local_ip, &video_rtp_address.sin_addr.s_addr);
			if(bind(session->media.video_rtp_fd, (struct sockaddr *)(&video_rtp_address), sizeof(struct sockaddr)) < 0) {
				JANUS_LOG(LOG_ERR, "Bind failed for video RTP (port %d), trying a different one...\n", rtp_port);
				attempts--;
				continue;
			}
			JANUS_LOG(LOG_VERB, "Video RTP listener bound to port %d\n", rtp_port);
			int rtcp_port = rtp_port+1;
			video_rtcp_address.sin_family = AF_INET;
			video_rtcp_address.sin_port = htons(rtcp_port);
			inet_pton(AF_INET, local_ip, &video_rtcp_address.sin_addr.s_addr);
			if(bind(session->media.video_rtcp_fd, (struct sockaddr *)(&video_rtcp_address), sizeof(struct sockaddr)) < 0) {
				JANUS_LOG(LOG_ERR, "Bind failed for video RTCP (port %d), trying a different one...\n", rtcp_port);
				/* RTP socket is not valid anymore, reset it */
				close(session->media.video_rtp_fd);
				session->media.video_rtp_fd = -1;
				attempts--;
				continue;
			}
			JANUS_LOG(LOG_VERB, "Video RTCP listener bound to port %d\n", rtcp_port);
			session->media.local_video_rtp_port = rtp_port;
			session->media.local_video_rtcp_port = rtcp_port;
		}
	}
	return 0;
}

/* Thread to relay RTP/RTCP frames coming from the SIP peer */
static void *janus_sip_relay_thread(void *data) {
	janus_sip_session *session = (janus_sip_session *)data;
	if(!session || !session->account.username || !session->callee) {
		g_thread_unref(g_thread_self());
		return NULL;
	}
	JANUS_LOG(LOG_VERB, "Starting relay thread (%s <--> %s)\n", session->account.username, session->callee);

	gboolean have_server_ip = TRUE;
	struct sockaddr_in server_addr;
	memset(&server_addr, 0, sizeof(server_addr));
	server_addr.sin_family = AF_INET;
	if((inet_aton(session->media.remote_ip, &server_addr.sin_addr)) <= 0) {	/* Not a numeric IP... */
		struct hostent *host = gethostbyname(session->media.remote_ip);	/* ...resolve name */
		if(!host) {
			JANUS_LOG(LOG_ERR, "[SIP-%s] Couldn't get host (%s)\n", session->account.username, session->media.remote_ip);
			have_server_ip = FALSE;
		} else {
			server_addr.sin_addr = *(struct in_addr *)host->h_addr_list;
		}
	}

	/* Connect peers (FIXME This pretty much sucks right now) */
	if(have_server_ip && session->media.remote_audio_rtp_port) {
		server_addr.sin_port = htons(session->media.remote_audio_rtp_port);
		if(connect(session->media.audio_rtp_fd, (struct sockaddr *)&server_addr, sizeof(struct sockaddr)) == -1) {
			JANUS_LOG(LOG_ERR, "[SIP-%s] Couldn't connect audio RTP? (%s:%d)\n", session->account.username, session->media.remote_ip, session->media.remote_audio_rtp_port);
			JANUS_LOG(LOG_ERR, "[SIP-%s]   -- %d (%s)\n", session->account.username, errno, strerror(errno));
		}
	}
	if(have_server_ip && session->media.remote_audio_rtcp_port) {
		server_addr.sin_port = htons(session->media.remote_audio_rtcp_port);
		if(connect(session->media.audio_rtcp_fd, (struct sockaddr *)&server_addr, sizeof(struct sockaddr)) == -1) {
			JANUS_LOG(LOG_ERR, "[SIP-%s] Couldn't connect audio RTCP? (%s:%d)\n", session->account.username, session->media.remote_ip, session->media.remote_audio_rtcp_port);
			JANUS_LOG(LOG_ERR, "[SIP-%s]   -- %d (%s)\n", session->account.username, errno, strerror(errno));
		}
	}
	if(have_server_ip && session->media.remote_video_rtp_port) {
		server_addr.sin_port = htons(session->media.remote_video_rtp_port);
		if(connect(session->media.video_rtp_fd, (struct sockaddr *)&server_addr, sizeof(struct sockaddr)) == -1) {
			JANUS_LOG(LOG_ERR, "[SIP-%s] Couldn't connect video RTP? (%s:%d)\n", session->account.username, session->media.remote_ip, session->media.remote_video_rtp_port);
			JANUS_LOG(LOG_ERR, "[SIP-%s]   -- %d (%s)\n", session->account.username, errno, strerror(errno));
		}
	}
	if(have_server_ip && session->media.remote_video_rtcp_port) {
		server_addr.sin_port = htons(session->media.remote_video_rtcp_port);
		if(connect(session->media.video_rtcp_fd, (struct sockaddr *)&server_addr, sizeof(struct sockaddr)) == -1) {
			JANUS_LOG(LOG_ERR, "[SIP-%s] Couldn't connect video RTCP? (%s:%d)\n", session->account.username, session->media.remote_ip, session->media.remote_video_rtcp_port);
			JANUS_LOG(LOG_ERR, "[SIP-%s]   -- %d (%s)\n", session->account.username, errno, strerror(errno));
		}
	}

	if(!session->callee) {
		JANUS_LOG(LOG_VERB, "[SIP-%s] Leaving thread, no callee...\n", session->account.username);
		g_thread_unref(g_thread_self());
		return NULL;
	}
	/* File descriptors */
	socklen_t addrlen;
	struct sockaddr_in remote;
	int resfd = 0, bytes = 0;
	struct pollfd fds[4];
	char buffer[1500];
	memset(buffer, 0, 1500);
	/* Loop */
	int num = 0;
	gboolean goon = TRUE;
	while(goon && session != NULL && !session->destroyed &&
			session->status > janus_sip_call_status_idle &&
			session->status < janus_sip_call_status_closing) {	/* FIXME We need a per-call watchdog as well */
		/* Prepare poll */
		num = 0;
		if(session->media.audio_rtp_fd != -1) {
			fds[num].fd = session->media.audio_rtp_fd;
			fds[num].events = POLLIN;
			fds[num].revents = 0;
			num++;
		}
		if(session->media.audio_rtcp_fd != -1) {
			fds[num].fd = session->media.audio_rtcp_fd;
			fds[num].events = POLLIN;
			fds[num].revents = 0;
			num++;
		}
		if(session->media.video_rtp_fd != -1) {
			fds[num].fd = session->media.video_rtp_fd;
			fds[num].events = POLLIN;
			fds[num].revents = 0;
			num++;
		}
		if(session->media.video_rtcp_fd != -1) {
			fds[num].fd = session->media.video_rtcp_fd;
			fds[num].events = POLLIN;
			fds[num].revents = 0;
			num++;
		}
		/* Wait for some data */
		resfd = poll(fds, num, 1000);
		if(resfd < 0) {
			JANUS_LOG(LOG_ERR, "[SIP-%s] Error polling...\n", session->account.username);
			JANUS_LOG(LOG_ERR, "[SIP-%s]   -- %d (%s)\n", session->account.username, errno, strerror(errno));
			break;
		} else if(resfd == 0) {
			/* No data, keep going */
			continue;
		}
		if(session == NULL || session->destroyed ||
				session->status <= janus_sip_call_status_idle ||
				session->status >= janus_sip_call_status_closing)
			break;
		int i = 0;
		for(i=0; i<num; i++) {
			if(fds[i].revents & (POLLERR | POLLHUP)) {
				/* Socket error? */
				JANUS_LOG(LOG_ERR, "[SIP-%s] Error polling: %s...\n", session->account.username,
					fds[i].revents & POLLERR ? "POLLERR" : "POLLHUP");
				JANUS_LOG(LOG_ERR, "[SIP-%s]   -- %d (%s)\n", session->account.username, errno, strerror(errno));
				goon = FALSE;	/* Can we assume it's pretty much over, after a POLLERR? */
				/* FIXME Simulate a "hangup" coming from the browser */
				janus_sip_message *msg = g_malloc0(sizeof(janus_sip_message));
				msg->handle = session->handle;
				msg->message = json_pack("{ss}", "request", "hangup");
				msg->transaction = NULL;
				msg->jsep = NULL;
				g_async_queue_push(messages, msg);
				break;
			} else if(fds[i].revents & POLLIN) {
				/* Got an RTP/RTCP packet */
				if(session->media.audio_rtp_fd != -1 && fds[i].fd == session->media.audio_rtp_fd) {
					/* Got something audio (RTP) */
					addrlen = sizeof(remote);
					bytes = recvfrom(session->media.audio_rtp_fd, buffer, 1500, 0, (struct sockaddr*)&remote, &addrlen);
					//~ JANUS_LOG(LOG_VERB, "************************\nGot %d bytes on the audio RTP channel...\n", bytes);
					//~ rtp_header_t *rtp = (rtp_header_t *)buffer;
					//~ JANUS_LOG(LOG_VERB, " ... parsed RTP packet (ssrc=%u, pt=%u, seq=%u, ts=%u)...\n",
						//~ ntohl(rtp->ssrc), rtp->type, ntohs(rtp->seq_number), ntohl(rtp->timestamp));
					if(session->media.audio_ssrc_peer == 0) {
						rtp_header *header = (rtp_header *)buffer;
						session->media.audio_ssrc_peer = ntohl(header->ssrc);
						JANUS_LOG(LOG_VERB, "Got SIP peer audio SSRC: %"SCNu32"\n", session->media.audio_ssrc_peer);
					}
					/* Is this SRTP? */
					if(session->media.has_srtp_remote) {
						int buflen = bytes;
						err_status_t res = srtp_unprotect(session->media.audio_srtp_in, buffer, &buflen);
						if(res != err_status_ok && res != err_status_replay_fail && res != err_status_replay_old) {
							rtp_header *header = (rtp_header *)buffer;
							guint32 timestamp = ntohl(header->timestamp);
							guint16 seq = ntohs(header->seq_number);
							JANUS_LOG(LOG_ERR, "[SIP-%s] Audio SRTP unprotect error: %s (len=%d-->%d, ts=%"SCNu32", seq=%"SCNu16")\n",
								session->account.username, janus_sip_get_srtp_error(res), bytes, buflen, timestamp, seq);
							continue;
						}
						bytes = buflen;
					}
					/* Save the frame if we're recording */
					janus_recorder_save_frame(session->arc_peer, buffer, bytes);
					/* Relay to browser */
					gateway->relay_rtp(session->handle, 0, buffer, bytes);
					continue;
				} else if(session->media.audio_rtcp_fd != -1 && fds[i].fd == session->media.audio_rtcp_fd) {
					/* Got something audio (RTCP) */
					addrlen = sizeof(remote);
					bytes = recvfrom(session->media.audio_rtcp_fd, buffer, 1500, 0, (struct sockaddr*)&remote, &addrlen);
					//~ JANUS_LOG(LOG_VERB, "************************\nGot %d bytes on the audio RTCP channel...\n", bytes);
					/* Is this SRTCP? */
					if(session->media.has_srtp_remote) {
						int buflen = bytes;
						err_status_t res = srtp_unprotect_rtcp(session->media.audio_srtp_in, buffer, &buflen);
						if(res != err_status_ok && res != err_status_replay_fail && res != err_status_replay_old) {
							JANUS_LOG(LOG_ERR, "[SIP-%s] Audio SRTCP unprotect error: %s (len=%d-->%d)\n",
								session->account.username, janus_sip_get_srtp_error(res), bytes, buflen);
							continue;
						}
						bytes = buflen;
					}
					/* Relay to browser */
					gateway->relay_rtcp(session->handle, 0, buffer, bytes);
					continue;
				} else if(session->media.video_rtp_fd != -1 && fds[i].fd == session->media.video_rtp_fd) {
					/* Got something video (RTP) */
					addrlen = sizeof(remote);
					bytes = recvfrom(session->media.video_rtp_fd, buffer, 1500, 0, (struct sockaddr*)&remote, &addrlen);
					//~ JANUS_LOG(LOG_VERB, "************************\nGot %d bytes on the video RTP channel...\n", bytes);
					//~ rtp_header_t *rtp = (rtp_header_t *)buffer;
					//~ JANUS_LOG(LOG_VERB, " ... parsed RTP packet (ssrc=%u, pt=%u, seq=%u, ts=%u)...\n",
						//~ ntohl(rtp->ssrc), rtp->type, ntohs(rtp->seq_number), ntohl(rtp->timestamp));
					if(session->media.video_ssrc_peer == 0) {
						rtp_header *header = (rtp_header *)buffer;
						session->media.video_ssrc_peer = ntohl(header->ssrc);
						JANUS_LOG(LOG_VERB, "Got SIP peer video SSRC: %"SCNu32"\n", session->media.video_ssrc_peer);
					}
					/* Is this SRTP? */
					if(session->media.has_srtp_remote) {
						int buflen = bytes;
						err_status_t res = srtp_unprotect(session->media.video_srtp_in, buffer, &buflen);
						if(res != err_status_ok && res != err_status_replay_fail && res != err_status_replay_old) {
							rtp_header *header = (rtp_header *)buffer;
							guint32 timestamp = ntohl(header->timestamp);
							guint16 seq = ntohs(header->seq_number);
							JANUS_LOG(LOG_ERR, "[SIP-%s] Video SRTP unprotect error: %s (len=%d-->%d, ts=%"SCNu32", seq=%"SCNu16")\n",
								session->account.username, janus_sip_get_srtp_error(res), bytes, buflen, timestamp, seq);
							continue;
						}
						bytes = buflen;
					}
					/* Save the frame if we're recording */
					janus_recorder_save_frame(session->vrc_peer, buffer, bytes);
					/* Relay to browser */
					gateway->relay_rtp(session->handle, 1, buffer, bytes);
					continue;
				} else if(session->media.video_rtcp_fd != -1 && fds[i].fd == session->media.video_rtcp_fd) {
					/* Got something video (RTCP) */
					addrlen = sizeof(remote);
					bytes = recvfrom(session->media.video_rtcp_fd, buffer, 1500, 0, (struct sockaddr*)&remote, &addrlen);
					//~ JANUS_LOG(LOG_VERB, "************************\nGot %d bytes on the video RTCP channel...\n", bytes);
					/* Is this SRTCP? */
					if(session->media.has_srtp_remote) {
						int buflen = bytes;
						err_status_t res = srtp_unprotect_rtcp(session->media.video_srtp_in, buffer, &buflen);
						if(res != err_status_ok && res != err_status_replay_fail && res != err_status_replay_old) {
							JANUS_LOG(LOG_ERR, "[SIP-%s] Video SRTP unprotect error: %s (len=%d-->%d)\n",
								session->account.username, janus_sip_get_srtp_error(res), bytes, buflen);
							continue;
						}
						bytes = buflen;
					}
					/* Relay to browser */
					gateway->relay_rtcp(session->handle, 1, buffer, bytes);
					continue;
				}
			}
		}
	}
	if(session->media.audio_rtp_fd != -1) {
		close(session->media.audio_rtp_fd);
		session->media.audio_rtp_fd = -1;
	}
	if(session->media.audio_rtcp_fd != -1) {
		close(session->media.audio_rtcp_fd);
		session->media.audio_rtcp_fd = -1;
	}
	session->media.local_audio_rtp_port = 0;
	session->media.local_audio_rtcp_port = 0;
	session->media.audio_ssrc = 0;
	if(session->media.video_rtp_fd != -1) {
		close(session->media.video_rtp_fd);
		session->media.video_rtp_fd = -1;
	}
	if(session->media.video_rtcp_fd != -1) {
		close(session->media.video_rtcp_fd);
		session->media.video_rtcp_fd = -1;
	}
	session->media.local_video_rtp_port = 0;
	session->media.local_video_rtcp_port = 0;
	session->media.video_ssrc = 0;
	/* Clean up SRTP stuff, if needed */
	janus_sip_srtp_cleanup(session);
	/* Done */
	JANUS_LOG(LOG_VERB, "Leaving SIP relay thread\n");
	g_thread_unref(g_thread_self());
	return NULL;
}


/* Sofia Event thread */
gpointer janus_sip_sofia_thread(gpointer user_data) {
	janus_sip_session *session = (janus_sip_session *)user_data;
	if(session == NULL || session->account.username == NULL) {
		g_thread_unref(g_thread_self());
		return NULL;
	}
	JANUS_LOG(LOG_VERB, "Joining sofia loop thread (%s)...\n", session->account.username);
	session->stack = g_malloc0(sizeof(ssip_t));
	session->stack->session = session;
	session->stack->s_nua = NULL;
	session->stack->s_nh_r = NULL;
	session->stack->s_nh_i = NULL;
	session->stack->s_root = su_root_create(session->stack);
	su_home_init(session->stack->s_home);
	JANUS_LOG(LOG_VERB, "Setting up sofia stack (sip:%s@%s)\n", session->account.username, local_ip);
	char sip_url[128];
	char sips_url[128];
	char *ipv6;
	ipv6 = strstr(local_ip, ":");
	g_snprintf(sip_url, sizeof(sip_url), "sip:%s%s%s:*", ipv6 ? "[" : "", local_ip, ipv6 ? "]" : "");
	g_snprintf(sips_url, sizeof(sips_url), "sips:%s%s%s:*", ipv6 ? "[" : "", local_ip, ipv6 ? "]" : "");
	char outbound_options[256] = "use-rport no-validate";
	if(keepalive_interval > 0)
		g_strlcat(outbound_options, " options-keepalive", sizeof(outbound_options));
	if(!behind_nat)
		g_strlcat(outbound_options, " no-natify", sizeof(outbound_options));
	session->stack->s_nua = nua_create(session->stack->s_root,
				janus_sip_sofia_callback,
				session,
				SIPTAG_ALLOW_STR("INVITE, ACK, BYE, CANCEL, OPTIONS"),
				NUTAG_M_USERNAME(session->account.username),
				NUTAG_URL(sip_url),
				TAG_IF(session->account.sips, NUTAG_SIPS_URL(sips_url)),
				SIPTAG_USER_AGENT_STR(user_agent),
				NUTAG_KEEPALIVE(keepalive_interval * 1000),	/* Sofia expects it in milliseconds */
				NUTAG_OUTBOUND(outbound_options),
				SIPTAG_SUPPORTED(NULL),
				TAG_NULL());
	su_root_run(session->stack->s_root);
	/* When we get here, we're done */
	nua_destroy(session->stack->s_nua);
	su_root_destroy(session->stack->s_root);
	session->stack->s_root = NULL;
	su_home_deinit(session->stack->s_home);
	su_home_unref(session->stack->s_home);
	su_deinit();
	if (session->stack) {
		g_free(session->stack);
		session->stack = NULL;
	}
	//~ stop = 1;
	JANUS_LOG(LOG_VERB, "Leaving sofia loop thread...\n");
	g_thread_unref(g_thread_self());
	/* Cleaning up and removing the session is done in a lazy way */
	janus_mutex_lock(&sessions_mutex);
	old_sessions = g_list_append(old_sessions, session);
	janus_mutex_unlock(&sessions_mutex);
	return NULL;
}<|MERGE_RESOLUTION|>--- conflicted
+++ resolved
@@ -1589,19 +1589,11 @@
 				goto error;
 			}
 			/* Allocate RTP ports and merge them with the anonymized SDP */
-<<<<<<< HEAD
-			if(strstr(msg_sdp, "m=audio")) {
+			if(strstr(msg_sdp, "m=audio") && !strstr(msg_sdp, "m=audio 0")) {
 				JANUS_LOG(LOG_VERB, "Going to negotiate audio...\n");
 				session->media.has_audio = 1;	/* FIXME Maybe we need a better way to signal this */
 			}
-			if(strstr(msg_sdp, "m=video")) {
-=======
-			if(strstr(msg->sdp, "m=audio") && !strstr(msg->sdp, "m=audio 0")) {
-				JANUS_LOG(LOG_VERB, "Going to negotiate audio...\n");
-				session->media.has_audio = 1;	/* FIXME Maybe we need a better way to signal this */
-			}
-			if(strstr(msg->sdp, "m=video") && !strstr(msg->sdp, "m=video 0")) {
->>>>>>> 8a3ac742
+			if(strstr(msg_sdp, "m=video") && !strstr(msg_sdp, "m=video 0")) {
 				JANUS_LOG(LOG_VERB, "Going to negotiate video...\n");
 				session->media.has_video = 1;	/* FIXME Maybe we need a better way to signal this */
 			}
@@ -1731,19 +1723,11 @@
 				goto error;
 			}
 			/* Allocate RTP ports and merge them with the anonymized SDP */
-<<<<<<< HEAD
-			if(strstr(msg_sdp, "m=audio")) {
+			if(strstr(msg_sdp, "m=audio") && !strstr(msg_sdp, "m=audio 0")) {
 				JANUS_LOG(LOG_VERB, "Going to negotiate audio...\n");
 				session->media.has_audio = 1;	/* FIXME Maybe we need a better way to signal this */
 			}
-			if(strstr(msg_sdp, "m=video")) {
-=======
-			if(strstr(msg->sdp, "m=audio") && !strstr(msg->sdp, "m=audio 0")) {
-				JANUS_LOG(LOG_VERB, "Going to negotiate audio...\n");
-				session->media.has_audio = 1;	/* FIXME Maybe we need a better way to signal this */
-			}
-			if(strstr(msg->sdp, "m=video") && !strstr(msg->sdp, "m=video 0")) {
->>>>>>> 8a3ac742
+			if(strstr(msg_sdp, "m=video") && !strstr(msg_sdp, "m=video 0")) {
 				JANUS_LOG(LOG_VERB, "Going to negotiate video...\n");
 				session->media.has_video = 1;	/* FIXME Maybe we need a better way to signal this */
 			}
