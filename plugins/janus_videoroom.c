/*! \file   janus_videoroom.c
 * \author Lorenzo Miniero <lorenzo@meetecho.com>
 * \copyright GNU General Public License v3
 * \brief  Janus VideoRoom plugin
 * \details  This is a plugin implementing a videoconferencing SFU
 * (Selective Forwarding Unit) for Janus, that is an audio/video router.
 * This means that the plugin implements a virtual conferencing room peers
 * can join and leave at any time. This room is based on a Publish/Subscribe
 * pattern. Each peer can publish his/her own live audio/video feeds: this
 * feed becomes an available stream in the room the other participants can
 * attach to. This means that this plugin allows the realization of several
 * different scenarios, ranging from a simple webinar (one speaker, several
 * watchers) to a fully meshed video conference (each peer sending and
 * receiving to and from all the others).
 * 
 * Considering that this plugin allows for several different WebRTC PeerConnections
 * to be on at the same time for the same peer (specifically, each peer
 * potentially has 1 PeerConnection on for publishing and N on for subscriptions
 * from other peers), each peer may need to attach several times to the same
 * plugin for every stream: this means that each peer needs to have at least one
 * handle active for managing its relation with the plugin (joining a room,
 * leaving a room, muting/unmuting, publishing, receiving events), and needs
 * to open a new one each time he/she wants to subscribe to a feed from
 * another publisher participant. The handle used for a subscription,
 * however, would be logically a "slave" to the master one used for
 * managing the room: this means that it cannot be used, for instance,
 * to unmute in the room, as its only purpose would be to provide a
 * context in which creating the recvonly PeerConnection for the
 * subscription to an active publisher participant.
 * 
 * \note Work is going on to implement SSRC multiplexing (Unified Plan),
 * meaning that in the future you'll be able to use the same
 * Janus handle/VideoRoom subscriber/PeerConnection to receive multiple
 * publishers at the same time.
 * 
 * Rooms to make available are listed in the plugin configuration file.
 * A pre-filled configuration file is provided in \c conf/janus.plugin.videoroom.cfg
 * and includes a demo room for testing. The same plugin is also used
 * dynamically (that is, with rooms created on the fly via API) in the
 * Screen Sharing demo as well.
 * 
 * To add more rooms or modify the existing one, you can use the following
 * syntax:
 * 
 * \verbatim
[<unique room ID>]
description = This is my awesome room
is_private = yes|no (private rooms don't appear when you do a 'list' request)
secret = <optional password needed for manipulating (e.g. destroying) the room>
pin = <optional password needed for joining the room>
publishers = <max number of concurrent senders> (e.g., 6 for a video
             conference or 1 for a webinar)
bitrate = <max video bitrate for senders> (e.g., 128000)
fir_freq = <send a FIR to publishers every fir_freq seconds> (0=disable)
audiocodec = opus|isac32|isac16|pcmu|pcma (audio codec to force on publishers, default=opus)
videocodec = vp8|vp9|h264 (video codec to force on publishers, default=vp8)
record = true|false (whether this room should be recorded, default=false)
rec_dir = <folder where recordings should be stored, when enabled>
\endverbatim
 *
 * Note that, due to current limitations in our recording and postprocessing
 * code, recording will only work when using VP8 for video in the room.
 *
 * \section sfuapi Video Room API
 * 
 * The Video Room API supports several requests, some of which are
 * synchronous and some asynchronous. There are some situations, though,
 * (invalid JSON, invalid request) which will always result in a
 * synchronous error response even for asynchronous requests. 
 * 
 * \c create , \c destroy , \c exists, \c list and \c listparticipants
 * are synchronous requests, which means you'll
 * get a response directly within the context of the transaction.
 * \c create allows you to create a new video room dynamically, as an
 * alternative to using the configuration file; \c destroy removes a
 * video room and destroys it, kicking all the users out as part of the
 * process; \c exists allows you to check whether a specific video room
 * exists; finally, \c list lists all the available rooms, while \c
 * listparticipants lists all the active (as in currentòy publishing
 * something) participants of a specific room and their details.
 * 
 * The \c join , \c joinandconfigure , \c configure , \c publish ,
 * \c unpublish , \c start , \c pause , \c switch , \c stop and \c leave
 * requests instead are all asynchronous, which
 * means you'll get a notification about their success or failure in
 * an event. \c join allows you to join a specific video room, specifying
 * whether that specific PeerConnection will be used for publishing or
 * watching; \c configure can be used to modify some of the participation
 * settings (e.g., bitrate cap); \c joinandconfigure combines the previous
 * two requests in a single one (just for publishers); \c publish can be
 * used to start sending media to broadcast to the other participants,
 * while \c unpublish does the opposite; \c start allows you to start
 * receiving media from a publisher you've subscribed to previously by
 * means of a \c join , while \c pause pauses the delivery of the media;
 * the \c switch request can be used to change the source of the media
 * flowing over a specific PeerConnection (e.g., I was watching Alice,
 * I want to watch Bob now) without having to create a new handle for
 * that; \c stop interrupts a viewer instance; finally, \c leave allows
 * you to leave a video room for good.
 * 
 * Actual API docs: TBD.
 * 
 * \ingroup plugins
 * \ref plugins
 */

#include "plugin.h"

#include <jansson.h>
#include <sofia-sip/sdp.h>

#include "../debug.h"
#include "../apierror.h"
#include "../config.h"
#include "../mutex.h"
#include "../rtp.h"
#include "../rtcp.h"
#include "../record.h"
#include "../utils.h"
#include <sys/types.h>
#include <sys/socket.h>


/* Plugin information */
#define JANUS_VIDEOROOM_VERSION			7
#define JANUS_VIDEOROOM_VERSION_STRING	"0.0.7"
#define JANUS_VIDEOROOM_DESCRIPTION		"This is a plugin implementing a videoconferencing SFU (Selective Forwarding Unit) for Janus, that is an audio/video router."
#define JANUS_VIDEOROOM_NAME			"JANUS VideoRoom plugin"
#define JANUS_VIDEOROOM_AUTHOR			"Meetecho s.r.l."
#define JANUS_VIDEOROOM_PACKAGE			"janus.plugin.videoroom"

/* Plugin methods */
janus_plugin *create(void);
int janus_videoroom_init(janus_callbacks *callback, const char *config_path);
void janus_videoroom_destroy(void);
int janus_videoroom_get_api_compatibility(void);
int janus_videoroom_get_version(void);
const char *janus_videoroom_get_version_string(void);
const char *janus_videoroom_get_description(void);
const char *janus_videoroom_get_name(void);
const char *janus_videoroom_get_author(void);
const char *janus_videoroom_get_package(void);
void janus_videoroom_create_session(janus_plugin_session *handle, int *error);
struct janus_plugin_result *janus_videoroom_handle_message(janus_plugin_session *handle, char *transaction, char *message, char *sdp_type, char *sdp);
void janus_videoroom_setup_media(janus_plugin_session *handle);
void janus_videoroom_incoming_rtp(janus_plugin_session *handle, int video, char *buf, int len);
void janus_videoroom_incoming_rtcp(janus_plugin_session *handle, int video, char *buf, int len);
void janus_videoroom_incoming_data(janus_plugin_session *handle, char *buf, int len);
void janus_videoroom_slow_link(janus_plugin_session *handle, int uplink, int video);
void janus_videoroom_hangup_media(janus_plugin_session *handle);
void janus_videoroom_destroy_session(janus_plugin_session *handle, int *error);
char *janus_videoroom_query_session(janus_plugin_session *handle);

/* Plugin setup */
static janus_plugin janus_videoroom_plugin =
	JANUS_PLUGIN_INIT (
		.init = janus_videoroom_init,
		.destroy = janus_videoroom_destroy,

		.get_api_compatibility = janus_videoroom_get_api_compatibility,
		.get_version = janus_videoroom_get_version,
		.get_version_string = janus_videoroom_get_version_string,
		.get_description = janus_videoroom_get_description,
		.get_name = janus_videoroom_get_name,
		.get_author = janus_videoroom_get_author,
		.get_package = janus_videoroom_get_package,
		
		.create_session = janus_videoroom_create_session,
		.handle_message = janus_videoroom_handle_message,
		.setup_media = janus_videoroom_setup_media,
		.incoming_rtp = janus_videoroom_incoming_rtp,
		.incoming_rtcp = janus_videoroom_incoming_rtcp,
		.incoming_data = janus_videoroom_incoming_data,
		.slow_link = janus_videoroom_slow_link,
		.hangup_media = janus_videoroom_hangup_media,
		.destroy_session = janus_videoroom_destroy_session,
		.query_session = janus_videoroom_query_session,
	);

/* Plugin creator */
janus_plugin *create(void) {
	JANUS_LOG(LOG_VERB, "%s created!\n", JANUS_VIDEOROOM_NAME);
	return &janus_videoroom_plugin;
}


/* Static configuration instance */
static janus_config *config = NULL;
static const char *config_folder = NULL;
static janus_mutex config_mutex;

/* Useful stuff */
static volatile gint initialized = 0, stopping = 0;
static janus_callbacks *gateway = NULL;
static GThread *handler_thread;
static su_home_t *sdphome = NULL;
static void *janus_videoroom_handler(void *data);
static void janus_videoroom_relay_rtp_packet(gpointer data, gpointer user_data);
static void janus_videoroom_relay_data_packet(gpointer data, gpointer user_data);

typedef enum janus_videoroom_p_type {
	janus_videoroom_p_type_none = 0,
	janus_videoroom_p_type_subscriber,			/* Generic subscriber */
	janus_videoroom_p_type_publisher,			/* Participant (for receiving events) and optionally publisher */
} janus_videoroom_p_type;

typedef struct janus_videoroom_message {
	janus_plugin_session *handle;
	char *transaction;
	json_t *message;
	char *sdp_type;
	char *sdp;
} janus_videoroom_message;
static GAsyncQueue *messages = NULL;
static janus_videoroom_message exit_message;

<<<<<<< HEAD
=======
static void janus_videoroom_message_free(janus_videoroom_message *msg) {
	if(!msg || msg == &exit_message)
		return;

	msg->handle = NULL;

	g_free(msg->transaction);
	msg->transaction = NULL;
	if(msg->message)
		json_decref(msg->message);
	msg->message = NULL;
	g_free(msg->sdp_type);
	msg->sdp_type = NULL;
	g_free(msg->sdp);
	msg->sdp = NULL;

	g_free(msg);
}

typedef enum janus_videoroom_audiocodec {
	JANUS_VIDEOROOM_OPUS,		/* Publishers will have to use OPUS 	*/
	JANUS_VIDEOROOM_ISAC_32K,	/* Publishers will have to use ISAC 32K */
	JANUS_VIDEOROOM_ISAC_16K,	/* Publishers will have to use ISAC 16K */
	JANUS_VIDEOROOM_PCMU,		/* Publishers will have to use PCMU 8K 	*/
	JANUS_VIDEOROOM_PCMA		/* Publishers will have to use PCMA 8K 	*/
} janus_videoroom_audiocodec;
static const char *janus_videoroom_audiocodec_name(janus_videoroom_audiocodec acodec) {
	switch(acodec) {
		case JANUS_VIDEOROOM_OPUS:
			return "opus";
		case JANUS_VIDEOROOM_ISAC_32K:
			return "isac32";
		case JANUS_VIDEOROOM_ISAC_16K:
			return "isac16";
		case JANUS_VIDEOROOM_PCMU:
			return "pcmu";
		case JANUS_VIDEOROOM_PCMA:
			return "pcma";
		default:
			/* Shouldn't happen */
			return "opus";
	}
}

typedef enum janus_videoroom_videocodec {
	JANUS_VIDEOROOM_VP8,	/* Publishers will have to use VP8 */
	JANUS_VIDEOROOM_VP9,	/* Publishers will have to use VP9 */
	JANUS_VIDEOROOM_H264	/* Publishers will have to use H264 */
} janus_videoroom_videocodec;
static const char *janus_videoroom_videocodec_name(janus_videoroom_videocodec vcodec) {
	switch(vcodec) {
		case JANUS_VIDEOROOM_VP8:
			return "vp8";
		case JANUS_VIDEOROOM_VP9:
			return "vp9";
		case JANUS_VIDEOROOM_H264:
			return "h264";
		default:
			/* Shouldn't happen */
			return "vp8";
	}
}
>>>>>>> a9a65a8b

typedef struct janus_videoroom {
	guint64 room_id;			/* Unique room ID */
	gchar *room_name;			/* Room description */
	gchar *room_secret;			/* Secret needed to manipulate (e.g., destroy) this room */
	gchar *room_pin;			/* Password needed to join this room, if any */
	gboolean is_private;		/* Whether this room is 'private' (as in hidden) or not */
	int max_publishers;			/* Maximum number of concurrent publishers */
	uint64_t bitrate;			/* Global bitrate limit */
	uint16_t fir_freq;			/* Regular FIR frequency (0=disabled) */
	janus_videoroom_audiocodec acodec;	/* Audio codec to force on publishers*/
	janus_videoroom_videocodec vcodec;	/* Video codec to force on publishers*/
	gboolean record;			/* Whether the feeds from publishers in this room should be recorded */
	char *rec_dir;				/* Where to save the recordings of this room, if enabled */
	GHashTable *participants;	/* Map of potential publishers (we get subscribers from them) */
	volatile gint destroyed;	/* Whether this room has been destroyed */
	janus_mutex mutex;			/* Mutex to lock this room instance */
	janus_refcount ref;			/* Reference counter for this room */
} janus_videoroom;
static GHashTable *rooms;
static janus_mutex rooms_mutex;

typedef struct janus_videoroom_session {
	janus_plugin_session *handle;
	janus_videoroom_p_type participant_type;
	gpointer participant;
	gboolean started;
	gboolean stopping;
	volatile gint hangingup;
	volatile gint destroyed;
	janus_refcount ref;
} janus_videoroom_session;
static GHashTable *sessions;
static janus_mutex sessions_mutex;


/* A host whose ports gets streamed rtp packets of the corresponding type. */
typedef struct rtp_forwarder {
	int is_video;
	struct sockaddr_in serv_addr;
} rtp_forwarder;

typedef struct janus_videoroom_publisher {
	janus_videoroom_session *session;
	janus_videoroom *room;	/* Room */
	guint64 user_id;	/* Unique ID in the room */
	gchar *display;	/* Display name (just for fun) */
	gchar *sdp;			/* The SDP this publisher negotiated, if any */
	gboolean audio, video, data;		/* Whether audio, video and/or data is going to be sent by this publisher */
	guint32 audio_pt;		/* Audio payload type (Opus) */
	guint32 video_pt;		/* Video payload type (depends on room configuration) */
	guint32 audio_ssrc;		/* Audio SSRC of this publisher */
	guint32 video_ssrc;		/* Video SSRC of this publisher */
	gboolean audio_active;
	gboolean video_active;
	gboolean firefox;	/* We send Firefox users a different kind of FIR */
	uint64_t bitrate;
	gint64 remb_startup;/* Incremental changes on REMB to reach the target at startup */
	gint64 remb_latest;	/* Time of latest sent REMB (to avoid flooding) */
	gint64 fir_latest;	/* Time of latest sent FIR (to avoid flooding) */
	gint fir_seq;		/* FIR sequence number */
	gboolean recording_active;	/* Whether this publisher has to be recorded or not */
	gchar *recording_base;	/* Base name for the recording (e.g., /path/to/filename, will generate /path/to/filename-audio.mjr and/or /path/to/filename-video.mjr */
	janus_recorder *arc;	/* The Janus recorder instance for this publisher's audio, if enabled */
	janus_recorder *vrc;	/* The Janus recorder instance for this publisher's video, if enabled */
	GSList *subscribers;
	janus_mutex subscribers_mutex;
	GHashTable *rtp_forwarders;
	janus_mutex rtp_forwarders_mutex;
	int udp_sock; /* The udp socket on which to forward rtp packets */
	volatile gint destroyed;
	janus_refcount ref;
} janus_videoroom_publisher;
static void janus_rtp_forwarder_free_helper(gpointer data);
static guint32 janus_rtp_forwarder_add_helper(janus_videoroom_publisher *p, const gchar* host, int port, int is_video);
typedef struct janus_videoroom_subscriber_context {
	/* Needed to fix seq and ts in case of publisher switching */
	uint32_t a_last_ssrc, a_last_ts, a_base_ts, a_base_ts_prev,
			v_last_ssrc, v_last_ts, v_base_ts, v_base_ts_prev;
	uint16_t a_last_seq, a_base_seq, a_base_seq_prev,
			v_last_seq, v_base_seq, v_base_seq_prev;
} janus_videoroom_subscriber_context;

typedef struct janus_videoroom_subscriber {
	janus_videoroom_session *session;
	janus_videoroom *room;	/* Room */
	janus_videoroom_publisher *feed;	/* Participant this subscriber is subscribed to */
	janus_videoroom_subscriber_context context;	/* Needed in case there are publisher switches on this subscriber */
	gboolean audio, video, data;		/* Whether audio, video and/or data must be sent to this publisher */
	gboolean paused;
	volatile gint destroyed;
	janus_refcount ref;
} janus_videoroom_subscriber;

typedef struct janus_videoroom_rtp_relay_packet {
	rtp_header *data;
	gint length;
	gint is_video;
	uint32_t timestamp;
	uint16_t seq_number;
} janus_videoroom_rtp_relay_packet;


/* Freeing stuff */
static void janus_videoroom_subscriber_destroy(janus_videoroom_subscriber *s) {
	if(!s)
		return;
	if(!g_atomic_int_compare_and_exchange(&s->destroyed, 0, 1))
		return;
	janus_refcount_decrease(&s->ref);
}

static void janus_videoroom_subscriber_free(const janus_refcount *s_ref) {
	janus_videoroom_subscriber *s = janus_refcount_containerof(s_ref, janus_videoroom_subscriber, ref);
	JANUS_LOG(LOG_WARN, "Freeing videoroom subscriber: %p\n", s_ref);
	/* This subscriber can be destroyed, free all the resources */
	g_free(s);
}

static void janus_videoroom_publisher_destroy(janus_videoroom_publisher *p) {
	if(!p)
		return;
	if(!g_atomic_int_compare_and_exchange(&p->destroyed, 0, 1))
		return;
	janus_refcount_decrease(&p->ref);
}

static void janus_videoroom_publisher_free(const janus_refcount *p_ref) {
	janus_videoroom_publisher *p = janus_refcount_containerof(p_ref, janus_videoroom_publisher, ref);
	JANUS_LOG(LOG_WARN, "Freeing videoroom participant/publisher: %p\n", p_ref);
	g_free(p->display);
	g_free(p->sdp);

	g_free(p->recording_base);
	janus_recorder_free(p->arc);
	janus_recorder_free(p->vrc);

	if(p->udp_sock > 0)
		close(p->udp_sock);
	g_hash_table_destroy(p->rtp_forwarders);
	p->rtp_forwarders = NULL;
	g_slist_free(p->subscribers);

	janus_mutex_destroy(&p->subscribers_mutex);
	janus_mutex_destroy(&p->rtp_forwarders_mutex);
	g_free(p);
}

static void janus_videoroom_session_destroy(janus_videoroom_session *session) {
	if(!session)
		return;
	if(!g_atomic_int_compare_and_exchange(&session->destroyed, 0, 1))
		return;
	janus_refcount_decrease(&session->ref);
}

static void janus_videoroom_session_free(const janus_refcount *session_ref) {
	janus_videoroom_session *session = janus_refcount_containerof(session_ref, janus_videoroom_session, ref);
	JANUS_LOG(LOG_WARN, "Freeing videoroom session: %p\n", session_ref);
	/* Remove the reference to the core plugin session */
	janus_refcount_decrease(&session->handle->ref);
	/* This session can be destroyed, free all the resources */
	g_free(session);
}


static void janus_videoroom_room_destroy(janus_videoroom *room) {
	if(!room)
		return;
	if(!g_atomic_int_compare_and_exchange(&room->destroyed, 0, 1))
		return;
	janus_refcount_decrease(&room->ref);
}

static void janus_videoroom_room_free(const janus_refcount *room_ref) {
	janus_videoroom *room = janus_refcount_containerof(room_ref, janus_videoroom, ref);
	JANUS_LOG(LOG_WARN, "Freeing videoroom room: %p\n", room_ref);
	/* This room can be destroyed, free all the resources */
	g_free(room->room_name);
	g_free(room->room_secret);
	g_free(room->room_pin);
	g_free(room->rec_dir);
	g_hash_table_destroy(room->participants);
}

static void janus_videoroom_message_free(janus_videoroom_message *msg) {
	if(!msg || msg == &exit_message)
		return;

	if(msg->handle && msg->handle->plugin_handle) {
		janus_videoroom_session *session = (janus_videoroom_session *)msg->handle->plugin_handle;
		janus_refcount_decrease(&session->ref);
	}
	msg->handle = NULL;

	g_free(msg->transaction);
	msg->transaction = NULL;
	if(msg->message)
		json_decref(msg->message);
	msg->message = NULL;
	g_free(msg->sdp_type);
	msg->sdp_type = NULL;
	g_free(msg->sdp);
	msg->sdp = NULL;

	g_free(msg);
}


/* SDP offer/answer templates */
#define OPUS_PT	111
#define ISAC32_PT	104
#define ISAC16_PT	103
#define PCMU_PT	0
#define PCMA_PT	8
#define VP8_PT		100
#define VP9_PT		101
#define H264_PT	107
#define sdp_template \
		"v=0\r\n" \
		"o=- %"SCNu64" %"SCNu64" IN IP4 127.0.0.1\r\n"	/* We need current time here */ \
		"s=%s\r\n"							/* Video room name */ \
		"t=0 0\r\n" \
		"%s%s%s"				/* Audio, video and/or data channel m-lines */
#define sdp_a_template_opus \
		"m=audio 1 RTP/SAVPF %d\r\n"		/* Opus payload type */ \
		"c=IN IP4 1.1.1.1\r\n" \
		"a=%s\r\n"							/* Media direction */ \
		"a=rtpmap:%d opus/48000/2\r\n"		/* Opus payload type */
#define sdp_a_template_isac32 \
		"m=audio 1 RTP/SAVPF %d\r\n"		/* ISAC32_PT payload type */ \
		"c=IN IP4 1.1.1.1\r\n" \
		"a=%s\r\n"							/* Media direction */ \
		"a=rtpmap:%d ISAC/32000\r\n"		/* ISAC32_PT payload type */
#define sdp_a_template_isac16 \
		"m=audio 1 RTP/SAVPF %d\r\n"		/* ISAC16_PT payload type */ \
		"c=IN IP4 1.1.1.1\r\n" \
		"a=%s\r\n"							/* Media direction */ \
		"a=rtpmap:%d ISAC/16000\r\n"		/* ISAC16_PT payload type */
#define sdp_a_template_pcmu \
		"m=audio 1 RTP/SAVPF %d\r\n"		/* PCMU_PT payload type */ \
		"c=IN IP4 1.1.1.1\r\n" \
		"a=%s\r\n"							/* Media direction */ \
		"a=rtpmap:%d PCMU/8000\r\n"		    /* PCMU_PT payload type */
#define sdp_a_template_pcma \
		"m=audio 1 RTP/SAVPF %d\r\n"		/* PCMA_PT payload type */ \
		"c=IN IP4 1.1.1.1\r\n" \
		"a=%s\r\n"							/* Media direction */ \
		"a=rtpmap:%d PCMA/8000\r\n"		    /* PCMA_PT payload type */
#define sdp_v_template_vp8 \
		"m=video 1 RTP/SAVPF %d\r\n"		/* VP8 payload type */ \
		"c=IN IP4 1.1.1.1\r\n" \
		"b=AS:%d\r\n"						/* Bandwidth */ \
		"a=%s\r\n"							/* Media direction */ \
		"a=rtpmap:%d VP8/90000\r\n"			/* VP8 payload type */ \
		"a=rtcp-fb:%d ccm fir\r\n"			/* VP8 payload type */ \
		"a=rtcp-fb:%d nack\r\n"				/* VP8 payload type */ \
		"a=rtcp-fb:%d nack pli\r\n"			/* VP8 payload type */ \
		"a=rtcp-fb:%d goog-remb\r\n"		/* VP8 payload type */
#define sdp_v_template_vp9 \
		"m=video 1 RTP/SAVPF %d\r\n"		/* VP9 payload type */ \
		"c=IN IP4 1.1.1.1\r\n" \
		"b=AS:%d\r\n"						/* Bandwidth */ \
		"a=%s\r\n"							/* Media direction */ \
		"a=rtpmap:%d VP9/90000\r\n"			/* VP9 payload type */ \
		"a=rtcp-fb:%d ccm fir\r\n"			/* VP9 payload type */ \
		"a=rtcp-fb:%d nack\r\n"				/* VP9 payload type */ \
		"a=rtcp-fb:%d nack pli\r\n"			/* VP9 payload type */ \
		"a=rtcp-fb:%d goog-remb\r\n"		/* VP9 payload type */
#define sdp_v_template_h264 \
		"m=video 1 RTP/SAVPF %d\r\n"		/* H264 payload type */ \
		"c=IN IP4 1.1.1.1\r\n" \
		"b=AS:%d\r\n"						/* Bandwidth */ \
		"a=%s\r\n"							/* Media direction */ \
		"a=rtpmap:%d H264/90000\r\n"		/* H264 payload type */ \
		"a=fmtp:%d profile-level-id=42e01f;packetization-mode=1\r\n" \
		"a=rtcp-fb:%d ccm fir\r\n"			/* H264 payload type */ \
		"a=rtcp-fb:%d nack\r\n"				/* H264 payload type */ \
		"a=rtcp-fb:%d nack pli\r\n"			/* H264 payload type */ \
		"a=rtcp-fb:%d goog-remb\r\n"		/* H264 payload type */
#define sdp_d_template \
		"m=application 1 DTLS/SCTP 5000\r\n" \
		"c=IN IP4 1.1.1.1\r\n" \
		"a=sctpmap:5000 webrtc-datachannel 16\r\n"


/* Error codes */
#define JANUS_VIDEOROOM_ERROR_UNKNOWN_ERROR		499
#define JANUS_VIDEOROOM_ERROR_NO_MESSAGE		421
#define JANUS_VIDEOROOM_ERROR_INVALID_JSON		422
#define JANUS_VIDEOROOM_ERROR_INVALID_REQUEST	423
#define JANUS_VIDEOROOM_ERROR_JOIN_FIRST		424
#define JANUS_VIDEOROOM_ERROR_ALREADY_JOINED	425
#define JANUS_VIDEOROOM_ERROR_NO_SUCH_ROOM		426
#define JANUS_VIDEOROOM_ERROR_ROOM_EXISTS		427
#define JANUS_VIDEOROOM_ERROR_NO_SUCH_FEED		428
#define JANUS_VIDEOROOM_ERROR_MISSING_ELEMENT	429
#define JANUS_VIDEOROOM_ERROR_INVALID_ELEMENT	430
#define JANUS_VIDEOROOM_ERROR_INVALID_SDP_TYPE	431
#define JANUS_VIDEOROOM_ERROR_PUBLISHERS_FULL	432
#define JANUS_VIDEOROOM_ERROR_UNAUTHORIZED		433
#define JANUS_VIDEOROOM_ERROR_ALREADY_PUBLISHED	434
#define JANUS_VIDEOROOM_ERROR_NOT_PUBLISHED		435
#define JANUS_VIDEOROOM_ERROR_ID_EXISTS			436
#define JANUS_VIDEOROOM_ERROR_INVALID_SDP		437


static guint32 janus_rtp_forwarder_add_helper(janus_videoroom_publisher *p, const gchar* host, int port, int is_video) {
	if(!p || !host) {
		return 0;
	}
	rtp_forwarder *forward = g_malloc0(sizeof(rtp_forwarder));
	forward->is_video = is_video;
	forward->serv_addr.sin_family = AF_INET;
	inet_pton(AF_INET, host, &(forward->serv_addr.sin_addr));
	forward->serv_addr.sin_port = htons(port);
	janus_mutex_lock(&p->rtp_forwarders_mutex);
	guint32 stream_id = g_random_int();
	while(g_hash_table_lookup(p->rtp_forwarders, GUINT_TO_POINTER(stream_id)) != NULL) {
		stream_id = g_random_int();
	}
	g_hash_table_insert(p->rtp_forwarders, GUINT_TO_POINTER(stream_id), forward);
	janus_mutex_unlock(&p->rtp_forwarders_mutex);
	JANUS_LOG(LOG_VERB, "Added %s rtp_forward to participant %"SCNu64" host: %s:%d stream_id: %"SCNu32"\n", is_video ? "video":"audio", p->user_id, host, port, stream_id);
	return stream_id;
}

static void janus_rtp_forwarder_free_helper(gpointer data) {
	if(data) {
		rtp_forwarder* forward = (rtp_forwarder*)data;
		g_free(forward);
		forward = NULL;
	}
}


/* Plugin implementation */
int janus_videoroom_init(janus_callbacks *callback, const char *config_path) {
	if(g_atomic_int_get(&stopping)) {
		/* Still stopping from before */
		return -1;
	}
	if(callback == NULL || config_path == NULL) {
		/* Invalid arguments */
		return -1;
	}
	sdphome = su_home_new(sizeof(su_home_t));
	if(su_home_init(sdphome) < 0) {
		JANUS_LOG(LOG_FATAL, "Ops, error setting up sofia-sdp?\n");
		return -1;
	}

	/* Read configuration */
	char filename[255];
	g_snprintf(filename, 255, "%s/%s.cfg", config_path, JANUS_VIDEOROOM_PACKAGE);
	JANUS_LOG(LOG_VERB, "Configuration file: %s\n", filename);
	config = janus_config_parse(filename);
	config_folder = config_path;
	if(config != NULL)
		janus_config_print(config);
	janus_mutex_init(&config_mutex);

	rooms = g_hash_table_new_full(NULL, NULL, NULL,
	                              (GDestroyNotify) janus_videoroom_room_destroy);
	janus_mutex_init(&rooms_mutex);
	sessions = g_hash_table_new_full(NULL, NULL, NULL, (GDestroyNotify)janus_videoroom_session_destroy);
	janus_mutex_init(&sessions_mutex);

	messages = g_async_queue_new_full((GDestroyNotify) janus_videoroom_message_free);

	/* This is the callback we'll need to invoke to contact the gateway */
	gateway = callback;

	/* Parse configuration to populate the rooms list */
	if(config != NULL) {
		GList *cl = janus_config_get_categories(config);
		while(cl != NULL) {
			janus_config_category *cat = (janus_config_category *)cl->data;
			if(cat->name == NULL) {
				cl = cl->next;
				continue;
			}
			JANUS_LOG(LOG_VERB, "Adding video room '%s'\n", cat->name);
			janus_config_item *desc = janus_config_get_item(cat, "description");
			janus_config_item *priv = janus_config_get_item(cat, "is_private");
			janus_config_item *secret = janus_config_get_item(cat, "secret");
			janus_config_item *pin = janus_config_get_item(cat, "pin");
			janus_config_item *bitrate = janus_config_get_item(cat, "bitrate");
			janus_config_item *maxp = janus_config_get_item(cat, "publishers");
			janus_config_item *firfreq = janus_config_get_item(cat, "fir_freq");
			janus_config_item *audiocodec = janus_config_get_item(cat, "audiocodec");
			janus_config_item *videocodec = janus_config_get_item(cat, "videocodec");
			janus_config_item *record = janus_config_get_item(cat, "record");
			janus_config_item *rec_dir = janus_config_get_item(cat, "rec_dir");
			/* Create the video room */
			janus_videoroom *videoroom = g_malloc0(sizeof(janus_videoroom));
			if(videoroom == NULL) {
				JANUS_LOG(LOG_FATAL, "Memory error!\n");
				continue;
			}
			videoroom->room_id = atol(cat->name);
			char *description = NULL;
			if(desc != NULL && desc->value != NULL && strlen(desc->value) > 0)
				description = g_strdup(desc->value);
			else
				description = g_strdup(cat->name);
			if(description == NULL) {
				JANUS_LOG(LOG_FATAL, "Memory error!\n");
				continue;
			}
			videoroom->room_name = description;
			if(secret != NULL && secret->value != NULL) {
				videoroom->room_secret = g_strdup(secret->value);
			}
			if(pin != NULL && pin->value != NULL) {
				videoroom->room_pin = g_strdup(pin->value);
			}
			videoroom->is_private = priv && priv->value && janus_is_true(priv->value);
			videoroom->max_publishers = 3;	/* FIXME How should we choose a default? */
			if(maxp != NULL && maxp->value != NULL)
				videoroom->max_publishers = atol(maxp->value);
			if(videoroom->max_publishers < 0)
				videoroom->max_publishers = 3;	/* FIXME How should we choose a default? */
			videoroom->bitrate = 0;
			if(bitrate != NULL && bitrate->value != NULL)
				videoroom->bitrate = atol(bitrate->value);
			if(videoroom->bitrate > 0 && videoroom->bitrate < 64000)
				videoroom->bitrate = 64000;	/* Don't go below 64k */
			videoroom->fir_freq = 0;
			if(firfreq != NULL && firfreq->value != NULL)
				videoroom->fir_freq = atol(firfreq->value);
			videoroom->acodec = JANUS_VIDEOROOM_OPUS;
			if(audiocodec && audiocodec->value) {
				if(!strcasecmp(audiocodec->value, ""))
					videoroom->acodec = JANUS_VIDEOROOM_OPUS;
				else if(!strcasecmp(audiocodec->value, "isac32"))
					videoroom->acodec = JANUS_VIDEOROOM_ISAC_32K;
				else if(!strcasecmp(audiocodec->value, "isac16"))
					videoroom->acodec = JANUS_VIDEOROOM_ISAC_16K;
				else if(!strcasecmp(audiocodec->value, "pcmu"))
					videoroom->acodec = JANUS_VIDEOROOM_PCMU;
				else if(!strcasecmp(audiocodec->value, "pcma"))
					videoroom->acodec = JANUS_VIDEOROOM_PCMA;
				else {
					JANUS_LOG(LOG_WARN, "Unsupported audio codec '%s', falling back to OPUS\n", audiocodec->value);
					videoroom->acodec = JANUS_VIDEOROOM_OPUS;
				}
			}
			videoroom->vcodec = JANUS_VIDEOROOM_VP8;
			if(videocodec && videocodec->value) {
				if(!strcasecmp(videocodec->value, "vp8"))
					videoroom->vcodec = JANUS_VIDEOROOM_VP8;
				else if(!strcasecmp(videocodec->value, "vp9"))
					videoroom->vcodec = JANUS_VIDEOROOM_VP9;
				else if(!strcasecmp(videocodec->value, "h264"))
					videoroom->vcodec = JANUS_VIDEOROOM_H264;
				else {
					JANUS_LOG(LOG_WARN, "Unsupported video codec '%s', falling back to VP8\n", videocodec->value);
					videoroom->vcodec = JANUS_VIDEOROOM_VP8;
				}
			}
			if(record && record->value) {
				videoroom->record = janus_is_true(record->value);
				if(rec_dir && rec_dir->value) {
					videoroom->rec_dir = g_strdup(rec_dir->value);
				}
			}
			g_atomic_int_set(&videoroom->destroyed, 0);
			janus_mutex_init(&videoroom->mutex);
			janus_refcount_init(&videoroom->ref, janus_videoroom_room_free);
			videoroom->participants = g_hash_table_new(NULL, NULL);
			janus_mutex_lock(&rooms_mutex);
			g_hash_table_insert(rooms, GUINT_TO_POINTER(videoroom->room_id), videoroom);
			janus_mutex_unlock(&rooms_mutex);
			JANUS_LOG(LOG_VERB, "Created videoroom: %"SCNu64" (%s, %s, %s/%s codecs, secret: %s, pin: %s)\n",
				videoroom->room_id, videoroom->room_name,
				videoroom->is_private ? "private" : "public",
				janus_videoroom_audiocodec_name(videoroom->acodec),
				janus_videoroom_videocodec_name(videoroom->vcodec),
				videoroom->room_secret ? videoroom->room_secret : "no secret",
				videoroom->room_pin ? videoroom->room_pin : "no pin");
			if(videoroom->record) {
				JANUS_LOG(LOG_VERB, "  -- Room is going to be recorded in %s\n", videoroom->rec_dir ? videoroom->rec_dir : "the current folder");
			}
			cl = cl->next;
		}
		/* Done: we keep the configuration file open in case we get a "create" or "destroy" with permanent=true */
	}

	/* Show available rooms */
	janus_mutex_lock(&rooms_mutex);
	GHashTableIter iter;
	gpointer value;
	g_hash_table_iter_init(&iter, rooms);
	while (g_hash_table_iter_next(&iter, NULL, &value)) {
		janus_videoroom *vr = value;
		JANUS_LOG(LOG_VERB, "  ::: [%"SCNu64"][%s] %"SCNu64", max %d publishers, FIR frequency of %d seconds, %s audio codec, %s video codec\n",
			vr->room_id, vr->room_name, vr->bitrate, vr->max_publishers, vr->fir_freq,
			janus_videoroom_audiocodec_name(vr->acodec), janus_videoroom_videocodec_name(vr->vcodec));
	}
	janus_mutex_unlock(&rooms_mutex);

	g_atomic_int_set(&initialized, 1);

	/* Launch the thread that will handle incoming messages */
	GError *error = NULL;
	handler_thread = g_thread_try_new("janus videoroom handler", janus_videoroom_handler, NULL, &error);
	if(error != NULL) {
		g_atomic_int_set(&initialized, 0);
		JANUS_LOG(LOG_ERR, "Got error %d (%s) trying to launch the VideoRoom handler thread...\n", error->code, error->message ? error->message : "??");
		janus_config_destroy(config);
		return -1;
	}
	JANUS_LOG(LOG_INFO, "%s initialized!\n", JANUS_VIDEOROOM_NAME);
	return 0;
}

void janus_videoroom_destroy(void) {
	if(!g_atomic_int_get(&initialized))
		return;
	g_atomic_int_set(&stopping, 1);

	g_async_queue_push(messages, &exit_message);
	if(handler_thread != NULL) {
		g_thread_join(handler_thread);
		handler_thread = NULL;
	}
	su_home_deinit(sdphome);
	su_home_unref(sdphome);
	sdphome = NULL;

	/* FIXME We should destroy the sessions cleanly */
	janus_mutex_lock(&sessions_mutex);
	g_hash_table_destroy(sessions);
	janus_mutex_unlock(&sessions_mutex);

	janus_mutex_lock(&rooms_mutex);
	g_hash_table_destroy(rooms);
	janus_mutex_unlock(&rooms_mutex);

	g_async_queue_unref(messages);
	messages = NULL;

	janus_config_destroy(config);

	g_atomic_int_set(&initialized, 0);
	g_atomic_int_set(&stopping, 0);
	JANUS_LOG(LOG_INFO, "%s destroyed!\n", JANUS_VIDEOROOM_NAME);
}

int janus_videoroom_get_api_compatibility(void) {
	/* Important! This is what your plugin MUST always return: don't lie here or bad things will happen */
	return JANUS_PLUGIN_API_VERSION;
}

int janus_videoroom_get_version(void) {
	return JANUS_VIDEOROOM_VERSION;
}

const char *janus_videoroom_get_version_string(void) {
	return JANUS_VIDEOROOM_VERSION_STRING;
}

const char *janus_videoroom_get_description(void) {
	return JANUS_VIDEOROOM_DESCRIPTION;
}

const char *janus_videoroom_get_name(void) {
	return JANUS_VIDEOROOM_NAME;
}

const char *janus_videoroom_get_author(void) {
	return JANUS_VIDEOROOM_AUTHOR;
}

const char *janus_videoroom_get_package(void) {
	return JANUS_VIDEOROOM_PACKAGE;
}

void janus_videoroom_create_session(janus_plugin_session *handle, int *error) {
	if(g_atomic_int_get(&stopping) || !g_atomic_int_get(&initialized)) {
		*error = -1;
		return;
	}	
	janus_videoroom_session *session = (janus_videoroom_session *)g_malloc0(sizeof(janus_videoroom_session));
	if(session == NULL) {
		JANUS_LOG(LOG_FATAL, "Memory error!\n");
		*error = -2;
		return;
	}
	session->handle = handle;
	session->participant_type = janus_videoroom_p_type_none;
	session->participant = NULL;
	g_atomic_int_set(&session->hangingup, 0);
	g_atomic_int_set(&session->destroyed, 0);
	handle->plugin_handle = session;
	janus_refcount_init(&session->ref, janus_videoroom_session_free);

	janus_mutex_lock(&sessions_mutex);
	g_hash_table_insert(sessions, handle, session);
	janus_mutex_unlock(&sessions_mutex);

	return;
}

void janus_videoroom_destroy_session(janus_plugin_session *handle, int *error) {
	if(g_atomic_int_get(&stopping) || !g_atomic_int_get(&initialized)) {
		*error = -1;
		return;
	}	
	janus_videoroom_session *session = (janus_videoroom_session *)handle->plugin_handle; 
	if(!session) {
		JANUS_LOG(LOG_ERR, "No VideoRoom session associated with this handle...\n");
		*error = -2;
		return;
	}
	if(g_atomic_int_get(&session->destroyed)) {
		JANUS_LOG(LOG_WARN, "VideoRoom session already marked as destroyed...\n");
		return;
	}
	JANUS_LOG(LOG_VERB, "Removing VideoRoom session...\n");
	/* Cleaning up and removing the session is done in a lazy way */
	janus_mutex_lock(&sessions_mutex);
	if(!g_atomic_int_get(&session->destroyed)) {
		/* Any related WebRTC PeerConnection is not available anymore either */
		janus_videoroom_hangup_media(handle);
		if(session->participant_type == janus_videoroom_p_type_publisher) {
			janus_videoroom_publisher *p = (janus_videoroom_publisher *)session->participant;
			if(p->room) {
				janus_refcount_decrease(&p->room->ref);
			}
			janus_videoroom_publisher_destroy(p);
		} else if(session->participant_type == janus_videoroom_p_type_subscriber) {
			janus_videoroom_subscriber *s = (janus_videoroom_subscriber *)session->participant;
			if(s->room) {
				janus_refcount_decrease(&s->room->ref);
			}
			janus_videoroom_subscriber_destroy(s);
		}
		g_hash_table_remove(sessions, handle);
	}
	janus_mutex_unlock(&sessions_mutex);

	return;
}

char *janus_videoroom_query_session(janus_plugin_session *handle) {
	if(g_atomic_int_get(&stopping) || !g_atomic_int_get(&initialized)) {
		return NULL;
	}	
	janus_videoroom_session *session = (janus_videoroom_session *)handle->plugin_handle;
	if(!session) {
		JANUS_LOG(LOG_ERR, "No session associated with this handle...\n");
		return NULL;
	}
	janus_refcount_increase(&session->ref);
	/* Show the participant/room info, if any */
	json_t *info = json_object();
	if(session->participant) {
		if(session->participant_type == janus_videoroom_p_type_none) {
			json_object_set_new(info, "type", json_string("none"));
		} else if(session->participant_type == janus_videoroom_p_type_publisher) {
			json_object_set_new(info, "type", json_string("publisher"));
			janus_videoroom_publisher *participant = (janus_videoroom_publisher *)session->participant;
			if(participant) {
				janus_videoroom *room = participant->room; 
				json_object_set_new(info, "room", room ? json_integer(room->room_id) : NULL);
				json_object_set_new(info, "id", json_integer(participant->user_id));
				if(participant->display)
					json_object_set_new(info, "display", json_string(participant->display));
				if(participant->subscribers)
					json_object_set_new(info, "viewers", json_integer(g_slist_length(participant->subscribers)));
				json_t *media = json_object();
				json_object_set_new(media, "audio", json_integer(participant->audio));
				json_object_set_new(media, "video", json_integer(participant->video));
				json_object_set_new(media, "data", json_integer(participant->data));
				json_object_set_new(info, "media", media);
				if(participant->arc || participant->vrc) {
					json_t *recording = json_object();
					if(participant->arc && participant->arc->filename)
						json_object_set_new(recording, "audio", json_string(participant->arc->filename));
					if(participant->vrc && participant->vrc->filename)
						json_object_set_new(recording, "video", json_string(participant->vrc->filename));
					json_object_set_new(info, "recording", recording);
				}
			}
		} else if(session->participant_type == janus_videoroom_p_type_subscriber) {
			json_object_set_new(info, "type", json_string("subscriber"));
			janus_videoroom_subscriber *participant = (janus_videoroom_subscriber *)session->participant;
			if(participant) {
				janus_videoroom_publisher *feed = (janus_videoroom_publisher *)participant->feed;
				if(feed) {
					janus_videoroom *room = feed->room; 
					json_object_set_new(info, "room", room ? json_integer(room->room_id) : NULL);
					json_object_set_new(info, "feed_id", json_integer(feed->user_id));
					if(feed->display)
						json_object_set_new(info, "feed_display", json_string(feed->display));
				}
				json_t *media = json_object();
				json_object_set_new(media, "audio", json_integer(participant->audio));
				json_object_set_new(media, "video", json_integer(participant->video));
				json_object_set_new(media, "data", json_integer(participant->data));
				json_object_set_new(info, "media", media);
			}
		}
	}
	json_object_set_new(info, "hangingup", json_integer(g_atomic_int_get(&session->hangingup)));
	json_object_set_new(info, "destroyed", json_integer(g_atomic_int_get(&session->destroyed)));
	char *info_text = json_dumps(info, JSON_INDENT(3) | JSON_PRESERVE_ORDER);
	json_decref(info);
	janus_refcount_decrease(&session->ref);
	return info_text;
}

struct janus_plugin_result *janus_videoroom_handle_message(janus_plugin_session *handle, char *transaction, char *message, char *sdp_type, char *sdp) {
	if(g_atomic_int_get(&stopping) || !g_atomic_int_get(&initialized))
		return janus_plugin_result_new(JANUS_PLUGIN_ERROR, g_atomic_int_get(&stopping) ? "Shutting down" : "Plugin not initialized");
	janus_videoroom_session *session = (janus_videoroom_session *)handle->plugin_handle;
	if(!session)
		return janus_plugin_result_new(JANUS_PLUGIN_ERROR, "No session associated with this handle");
	
	/* Pre-parse the message */
	int error_code = 0;
	char error_cause[512];
	json_t *root = NULL;
	json_t *response = NULL;

	if(message == NULL) {
		JANUS_LOG(LOG_ERR, "No message??\n");
		error_code = JANUS_VIDEOROOM_ERROR_NO_MESSAGE;
		g_snprintf(error_cause, 512, "%s", "No message??");
		goto error;
	}
	JANUS_LOG(LOG_VERB, "Handling message: %s\n", message);
	if(g_atomic_int_get(&session->destroyed)) {
		JANUS_LOG(LOG_ERR, "Session has already been marked as destroyed...\n");
		error_code = JANUS_VIDEOROOM_ERROR_UNKNOWN_ERROR;
		g_snprintf(error_cause, 512, "%s", "Session has already been marked as destroyed...");
		goto error;
	}

	/* Increase the reference counter for this session: we'll decrease it after we handle the message */
	janus_refcount_increase(&session->ref);

	json_error_t error;
	root = json_loads(message, 0, &error);
	if(!root) {
		JANUS_LOG(LOG_ERR, "JSON error: on line %d: %s\n", error.line, error.text);
		error_code = JANUS_VIDEOROOM_ERROR_INVALID_JSON;
		g_snprintf(error_cause, 512, "JSON error: on line %d: %s", error.line, error.text);
		goto error;
	}
	if(!json_is_object(root)) {
		JANUS_LOG(LOG_ERR, "JSON error: not an object\n");
		error_code = JANUS_VIDEOROOM_ERROR_INVALID_JSON;
		g_snprintf(error_cause, 512, "JSON error: not an object");
		goto error;
	}
	/* Get the request first */
	json_t *request = json_object_get(root, "request");
	if(!request) {
		JANUS_LOG(LOG_ERR, "Missing element (request)\n");
		error_code = JANUS_VIDEOROOM_ERROR_MISSING_ELEMENT;
		g_snprintf(error_cause, 512, "Missing element (request)");
		goto error;
	}
	if(!json_is_string(request)) {
		JANUS_LOG(LOG_ERR, "Invalid element (request should be a string)\n");
		error_code = JANUS_VIDEOROOM_ERROR_INVALID_ELEMENT;
		g_snprintf(error_cause, 512, "Invalid element (request should be a string)");
		goto error;
	}
	/* Some requests ('create', 'destroy', 'exists', 'list') can be handled synchronously */
	const char *request_text = json_string_value(request);
	if(!strcasecmp(request_text, "create")) {
		/* Create a new videoroom */
		JANUS_LOG(LOG_VERB, "Creating a new videoroom\n");
		json_t *desc = json_object_get(root, "description");
		if(desc && !json_is_string(desc)) {
			JANUS_LOG(LOG_ERR, "Invalid element (description should be a string)\n");
			error_code = JANUS_VIDEOROOM_ERROR_INVALID_ELEMENT;
			g_snprintf(error_cause, 512, "Invalid element (description should be a string)");
			goto error;
		}
		json_t *is_private = json_object_get(root, "is_private");
		if(is_private && !json_is_boolean(is_private)) {
			JANUS_LOG(LOG_ERR, "Invalid element (is_private should be a boolean)\n");
			error_code = JANUS_VIDEOROOM_ERROR_INVALID_ELEMENT;
			g_snprintf(error_cause, 512, "Invalid value (is_private should be a boolean)");
			goto error;
		}
		json_t *secret = json_object_get(root, "secret");
		if(secret && !json_is_string(secret)) {
			JANUS_LOG(LOG_ERR, "Invalid element (secret should be a string)\n");
			error_code = JANUS_VIDEOROOM_ERROR_INVALID_ELEMENT;
			g_snprintf(error_cause, 512, "Invalid element (secret should be a string)");
			goto error;
		}
		json_t *pin = json_object_get(root, "pin");
		if(pin && !json_is_string(pin)) {
			JANUS_LOG(LOG_ERR, "Invalid element (pin should be a string)\n");
			error_code = JANUS_VIDEOROOM_ERROR_INVALID_ELEMENT;
			g_snprintf(error_cause, 512, "Invalid element (pin should be a string)");
			goto error;
		}
		json_t *bitrate = json_object_get(root, "bitrate");
		if(bitrate && (!json_is_integer(bitrate) || json_integer_value(bitrate) < 0)) {
			JANUS_LOG(LOG_ERR, "Invalid element (bitrate should be a positive integer)\n");
			error_code = JANUS_VIDEOROOM_ERROR_INVALID_ELEMENT;
			g_snprintf(error_cause, 512, "Invalid element (bitrate should be a positive integer)");
			goto error;
		}
		json_t *fir_freq = json_object_get(root, "fir_freq");
		if(fir_freq && (!json_is_integer(fir_freq) || json_integer_value(fir_freq) < 0)) {
			JANUS_LOG(LOG_ERR, "Invalid element (fir_freq should be a positive integer)\n");
			error_code = JANUS_VIDEOROOM_ERROR_INVALID_ELEMENT;
			g_snprintf(error_cause, 512, "Invalid element (fir_freq should be a positive integer)");
			goto error;
		}
		json_t *publishers = json_object_get(root, "publishers");
		if(publishers && (!json_is_integer(publishers) || json_integer_value(publishers) < 0)) {
			JANUS_LOG(LOG_ERR, "Invalid element (publishers should be a positive integer)\n");
			error_code = JANUS_VIDEOROOM_ERROR_INVALID_ELEMENT;
			g_snprintf(error_cause, 512, "Invalid element (publishers should be a positive integer)");
			goto error;
		}
		json_t *audiocodec = json_object_get(root, "audiocodec");
		if(audiocodec) {
			if(!json_is_string(audiocodec)) {
				JANUS_LOG(LOG_ERR, "Invalid element (audiocodec should be a string)\n");
				error_code = JANUS_VIDEOROOM_ERROR_INVALID_ELEMENT;
				g_snprintf(error_cause, 512, "Invalid element (audiocodec should be a string)");
				goto error;
			}
			const char *audiocodec_value = json_string_value(audiocodec);
			if(!strcasecmp(audiocodec_value, "opus") && !strcasecmp(audiocodec_value, "isac32") && !strcasecmp(audiocodec_value, "isac16") && !strcasecmp(audiocodec_value, "pcmu") && !strcasecmp(audiocodec_value, "pcma")) {
				JANUS_LOG(LOG_ERR, "Invalid element (audiocodec can only be opus, isac32, isac16, pcmu, or pcma)\n");
				error_code = JANUS_VIDEOROOM_ERROR_INVALID_ELEMENT;
				g_snprintf(error_cause, 512, "Invalid element (audiocodec can only be opus, isac32, isac16, pcmu, or pcma)");
				goto error;
			}
		}
		json_t *videocodec = json_object_get(root, "videocodec");
		if(videocodec) {
			if(!json_is_string(videocodec)) {
				JANUS_LOG(LOG_ERR, "Invalid element (videocodec should be a string)\n");
				error_code = JANUS_VIDEOROOM_ERROR_INVALID_ELEMENT;
				g_snprintf(error_cause, 512, "Invalid element (videocodec should be a string)");
				goto error;
			}
			const char *videocodec_value = json_string_value(videocodec);
			if(!strcasecmp(videocodec_value, "vp8") && !strcasecmp(videocodec_value, "vp9") && !strcasecmp(videocodec_value, "h264")) {
				JANUS_LOG(LOG_ERR, "Invalid element (videocodec can only be vp8, vp9 or h264)\n");
				error_code = JANUS_VIDEOROOM_ERROR_INVALID_ELEMENT;
				g_snprintf(error_cause, 512, "Invalid element (videocodec can only be vp8, vp9 or h264)");
				goto error;
			}
		}
		json_t *record = json_object_get(root, "record");
		if(record && !json_is_boolean(record)) {
			JANUS_LOG(LOG_ERR, "Invalid element (record should be a boolean)\n");
			error_code = JANUS_VIDEOROOM_ERROR_INVALID_ELEMENT;
			g_snprintf(error_cause, 512, "Invalid element (record should be a boolean)");
			goto error;
		}
		json_t *rec_dir = json_object_get(root, "rec_dir");
		if(rec_dir && !json_is_string(rec_dir)) {
			JANUS_LOG(LOG_ERR, "Invalid element (rec_dir should be a string)\n");
			error_code = JANUS_VIDEOROOM_ERROR_INVALID_ELEMENT;
			g_snprintf(error_cause, 512, "Invalid element (rec_dir should be a string)");
			goto error;
		}
		json_t *permanent = json_object_get(root, "permanent");
		if(permanent && !json_is_boolean(permanent)) {
			JANUS_LOG(LOG_ERR, "Invalid element (permanent should be a boolean)\n");
			error_code = JANUS_VIDEOROOM_ERROR_INVALID_ELEMENT;
			g_snprintf(error_cause, 512, "Invalid value (permanent should be a boolean)");
			goto error;
		}
		gboolean save = permanent ? json_is_true(permanent) : FALSE;
		if(save && config == NULL) {
			JANUS_LOG(LOG_ERR, "No configuration file, can't create permanent room\n");
			error_code = JANUS_VIDEOROOM_ERROR_UNKNOWN_ERROR;
			g_snprintf(error_cause, 512, "No configuration file, can't create permanent room");
			goto error;
		}
		guint64 room_id = 0;
		json_t *room = json_object_get(root, "room");
		if(room && (!json_is_integer(room) || json_integer_value(room) < 0)) {
			JANUS_LOG(LOG_ERR, "Invalid element (room should be a positive integer)\n");
			error_code = JANUS_VIDEOROOM_ERROR_INVALID_ELEMENT;
			g_snprintf(error_cause, 512, "Invalid element (room should be a positive integer)");
			goto error;
		} else {
			room_id = json_integer_value(room);
			if(room_id == 0) {
				JANUS_LOG(LOG_WARN, "Desired room ID is 0, which is not allowed... picking random ID instead\n");
			}
		}
		janus_mutex_lock(&rooms_mutex);
		if(room_id > 0) {
			/* Let's make sure the room doesn't exist already */
			if(g_hash_table_lookup(rooms, GUINT_TO_POINTER(room_id)) != NULL) {
				/* It does... */
				janus_mutex_unlock(&rooms_mutex);
				JANUS_LOG(LOG_ERR, "Room %"SCNu64" already exists!\n", room_id);
				error_code = JANUS_VIDEOROOM_ERROR_ROOM_EXISTS;
				g_snprintf(error_cause, 512, "Room %"SCNu64" already exists", room_id);
				goto error;
			}
		}
		/* Create the room */
		janus_videoroom *videoroom = g_malloc0(sizeof(janus_videoroom));
		if(videoroom == NULL) {
			janus_mutex_unlock(&rooms_mutex);
			JANUS_LOG(LOG_FATAL, "Memory error!\n");
			error_code = JANUS_VIDEOROOM_ERROR_UNKNOWN_ERROR;
			g_snprintf(error_cause, 512, "Memory error");
			goto error;
		}
		/* Generate a random ID */
		if(room_id == 0) {
			while(room_id == 0) {
				room_id = g_random_int();
				if(g_hash_table_lookup(rooms, GUINT_TO_POINTER(room_id)) != NULL) {
					/* Room ID already taken, try another one */
					room_id = 0;
				}
			}
		}
		videoroom->room_id = room_id;
		char *description = NULL;
		if(desc != NULL && strlen(json_string_value(desc)) > 0) {
			description = g_strdup(json_string_value(desc));
		} else {
			char roomname[255];
			g_snprintf(roomname, 255, "Room %"SCNu64"", videoroom->room_id);
			description = g_strdup(roomname);
		}
		if(description == NULL) {
			janus_mutex_unlock(&rooms_mutex);
			JANUS_LOG(LOG_FATAL, "Memory error!\n");
			error_code = JANUS_VIDEOROOM_ERROR_UNKNOWN_ERROR;
			g_snprintf(error_cause, 512, "Memory error");
			goto error;
		}
		videoroom->room_name = description;
		videoroom->is_private = is_private ? json_is_true(is_private) : FALSE;
		if(secret)
			videoroom->room_secret = g_strdup(json_string_value(secret));
		if(pin)
			videoroom->room_pin = g_strdup(json_string_value(pin));
		videoroom->max_publishers = 3;	/* FIXME How should we choose a default? */
		if(publishers)
			videoroom->max_publishers = json_integer_value(publishers);
		if(videoroom->max_publishers < 0)
			videoroom->max_publishers = 3;	/* FIXME How should we choose a default? */
		videoroom->bitrate = 0;
		if(bitrate)
			videoroom->bitrate = json_integer_value(bitrate);
		if(videoroom->bitrate > 0 && videoroom->bitrate < 64000)
			videoroom->bitrate = 64000;	/* Don't go below 64k */
		videoroom->fir_freq = 0;
		if(fir_freq)
			videoroom->fir_freq = json_integer_value(fir_freq);
		videoroom->acodec = JANUS_VIDEOROOM_OPUS;
		if(audiocodec) {
			const char *audiocodec_value = json_string_value(audiocodec);
			if(!strcasecmp(audiocodec_value, "opus"))
				videoroom->acodec = JANUS_VIDEOROOM_OPUS;
			else if(!strcasecmp(audiocodec_value, "isac32"))
				videoroom->acodec = JANUS_VIDEOROOM_ISAC_32K;
			else if(!strcasecmp(audiocodec_value, "isac16"))
				videoroom->acodec = JANUS_VIDEOROOM_ISAC_16K;
			else if(!strcasecmp(audiocodec_value, "pcmu"))
				videoroom->acodec = JANUS_VIDEOROOM_PCMU;
			else if(!strcasecmp(audiocodec_value, "pcma"))
				videoroom->acodec = JANUS_VIDEOROOM_PCMA;
			else {
				JANUS_LOG(LOG_WARN, "Unsupported audio codec '%s', falling back to OPUS\n", audiocodec_value);
				videoroom->acodec = JANUS_VIDEOROOM_OPUS;
			}
		}
		videoroom->vcodec = JANUS_VIDEOROOM_VP8;
		if(videocodec) {
			const char *videocodec_value = json_string_value(videocodec);
			if(!strcasecmp(videocodec_value, "vp8"))
				videoroom->vcodec = JANUS_VIDEOROOM_VP8;
			else if(!strcasecmp(videocodec_value, "vp9"))
				videoroom->vcodec = JANUS_VIDEOROOM_VP9;
			else if(!strcasecmp(videocodec_value, "h264"))
				videoroom->vcodec = JANUS_VIDEOROOM_H264;
			else {
				JANUS_LOG(LOG_WARN, "Unsupported video codec '%s', falling back to VP8\n", videocodec_value);
				videoroom->vcodec = JANUS_VIDEOROOM_VP8;
			}
		}
		if(record) {
			videoroom->record = json_is_true(record);
			if(videoroom->record && rec_dir) {
				videoroom->rec_dir = g_strdup(json_string_value(rec_dir));
			}
		}
		g_atomic_int_set(&videoroom->destroyed, 0);
		janus_mutex_init(&videoroom->mutex);
		janus_refcount_init(&videoroom->ref, janus_videoroom_room_free);
		videoroom->participants = g_hash_table_new(NULL, NULL);
		JANUS_LOG(LOG_VERB, "Created videoroom: %"SCNu64" (%s, %s, %s/%s codecs, secret: %s, pin: %s)\n",
			videoroom->room_id, videoroom->room_name,
			videoroom->is_private ? "private" : "public",
			janus_videoroom_audiocodec_name(videoroom->acodec),
			janus_videoroom_videocodec_name(videoroom->vcodec),
			videoroom->room_secret ? videoroom->room_secret : "no secret",
			videoroom->room_pin ? videoroom->room_pin : "no pin");
		if(videoroom->record) {
			JANUS_LOG(LOG_VERB, "  -- Room is going to be recorded in %s\n", videoroom->rec_dir ? videoroom->rec_dir : "the current folder");
		}
		if(save) {
			/* This room is permanent: save to the configuration file too
			 * FIXME: We should check if anything fails... */
			JANUS_LOG(LOG_VERB, "Saving room %"SCNu64" permanently in config file\n", videoroom->room_id);
			janus_mutex_lock(&config_mutex);
			char cat[BUFSIZ], value[BUFSIZ];
			/* The room ID is the category */
			g_snprintf(cat, BUFSIZ, "%"SCNu64, videoroom->room_id);
			janus_config_add_category(config, cat);
			/* Now for the values */
			janus_config_add_item(config, cat, "description", videoroom->room_name);
			if(videoroom->is_private)
				janus_config_add_item(config, cat, "is_private", "yes");
			g_snprintf(value, BUFSIZ, "%"SCNu64, videoroom->bitrate);
			janus_config_add_item(config, cat, "bitrate", value);
			g_snprintf(value, BUFSIZ, "%d", videoroom->max_publishers);
			janus_config_add_item(config, cat, "publishers", value);
			if(videoroom->fir_freq) {
				g_snprintf(value, BUFSIZ, "%"SCNu16, videoroom->fir_freq);
				janus_config_add_item(config, cat, "fir_freq", value);
			}
			janus_config_add_item(config, cat, "audiocodec", janus_videoroom_audiocodec_name(videoroom->acodec));
			janus_config_add_item(config, cat, "videocodec", janus_videoroom_videocodec_name(videoroom->vcodec));
			if(videoroom->room_secret)
				janus_config_add_item(config, cat, "secret", videoroom->room_secret);
			if(videoroom->room_pin)
				janus_config_add_item(config, cat, "pin", videoroom->room_pin);
			if(videoroom->rec_dir) {
				janus_config_add_item(config, cat, "record", "yes");
				janus_config_add_item(config, cat, "rec_dir", videoroom->rec_dir);
			}
			/* Save modified configuration */
			janus_config_save(config, config_folder, JANUS_VIDEOROOM_PACKAGE);
			janus_mutex_unlock(&config_mutex);
		}
		/* Show updated rooms list */
		GHashTableIter iter;
		gpointer value;
		g_hash_table_insert(rooms, GUINT_TO_POINTER(videoroom->room_id), videoroom);
		g_hash_table_iter_init(&iter, rooms);
		while (g_hash_table_iter_next(&iter, NULL, &value)) {
			janus_videoroom *vr = value;
			JANUS_LOG(LOG_VERB, "  ::: [%"SCNu64"][%s] %"SCNu64", max %d publishers, FIR frequency of %d seconds\n", vr->room_id, vr->room_name, vr->bitrate, vr->max_publishers, vr->fir_freq);
		}
		janus_mutex_unlock(&rooms_mutex);
		/* Send info back */
		response = json_object();
		json_object_set_new(response, "videoroom", json_string("created"));
		json_object_set_new(response, "room", json_integer(videoroom->room_id));
		goto plugin_response;
	} else if(!strcasecmp(request_text, "destroy")) {
		JANUS_LOG(LOG_VERB, "Attempt to destroy an existing videoroom room\n");
		json_t *room = json_object_get(root, "room");
		if(!room) {
			JANUS_LOG(LOG_ERR, "Missing element (room)\n");
			error_code = JANUS_VIDEOROOM_ERROR_MISSING_ELEMENT;
			g_snprintf(error_cause, 512, "Missing element (room)");
			goto error;
		}
		if(!json_is_integer(room) || json_integer_value(room) < 0) {
			JANUS_LOG(LOG_ERR, "Invalid element (room should be a positive integer)\n");
			error_code = JANUS_VIDEOROOM_ERROR_INVALID_ELEMENT;
			g_snprintf(error_cause, 512, "Invalid element (room should be a positive integer)");
			goto error;
		}
		json_t *permanent = json_object_get(root, "permanent");
		if(permanent && !json_is_boolean(permanent)) {
			JANUS_LOG(LOG_ERR, "Invalid element (permanent should be a boolean)\n");
			error_code = JANUS_VIDEOROOM_ERROR_INVALID_ELEMENT;
			g_snprintf(error_cause, 512, "Invalid value (permanent should be a boolean)");
			goto error;
		}
		gboolean save = permanent ? json_is_true(permanent) : FALSE;
		if(save && config == NULL) {
			JANUS_LOG(LOG_ERR, "No configuration file, can't destroy room permanently\n");
			error_code = JANUS_VIDEOROOM_ERROR_UNKNOWN_ERROR;
			g_snprintf(error_cause, 512, "No configuration file, can't destroy room permanently");
			goto error;
		}
		guint64 room_id = json_integer_value(room);
		janus_mutex_lock(&rooms_mutex);
		janus_videoroom *videoroom = g_hash_table_lookup(rooms, GUINT_TO_POINTER(room_id));
		if(videoroom == NULL) {
			janus_mutex_unlock(&rooms_mutex);
			JANUS_LOG(LOG_ERR, "No such room (%"SCNu64")\n", room_id);
			error_code = JANUS_VIDEOROOM_ERROR_NO_SUCH_ROOM;
			g_snprintf(error_cause, 512, "No such room (%"SCNu64")", room_id);
			goto error;
		}
		
		if(g_atomic_int_get(&videoroom->destroyed)) {
			janus_mutex_unlock(&rooms_mutex)
			JANUS_LOG(LOG_ERR, "No such room (%"SCNu64")\n", videoroom->room_id);
			error_code = JANUS_VIDEOROOM_ERROR_NO_SUCH_ROOM;
			g_snprintf(error_cause, 512, "Videoroom (%"SCNu64")", videoroom->room_id);
			goto error;
		}
		if(videoroom->room_secret) {
			/* A secret is required for this action */
			json_t *secret = json_object_get(root, "secret");
			if(!secret) {
				janus_mutex_unlock(&rooms_mutex);
				JANUS_LOG(LOG_ERR, "Missing element (secret)\n");
				error_code = JANUS_VIDEOROOM_ERROR_MISSING_ELEMENT;
				g_snprintf(error_cause, 512, "Missing element (secret)");
				goto error;
			}
			if(!json_is_string(secret)) {
				janus_mutex_unlock(&rooms_mutex);
				JANUS_LOG(LOG_ERR, "Invalid element (secret should be a string)\n");
				error_code = JANUS_VIDEOROOM_ERROR_INVALID_ELEMENT;
				g_snprintf(error_cause, 512, "Invalid element (secret should be a string)");
				goto error;
			}
			if(!janus_strcmp_const_time(videoroom->room_secret, json_string_value(secret))) {
				janus_mutex_unlock(&rooms_mutex);
				JANUS_LOG(LOG_ERR, "Unauthorized (wrong secret)\n");
				error_code = JANUS_VIDEOROOM_ERROR_UNAUTHORIZED;
				g_snprintf(error_cause, 512, "Unauthorized (wrong secret)");
				goto error;
			}
		}
		/* Remove room */
		g_hash_table_remove(rooms, GUINT_TO_POINTER(room_id));
		/* Notify all participants that the fun is over, and that they'll be kicked */
		JANUS_LOG(LOG_VERB, "Notifying all participants\n");
		json_t *destroyed = json_object();
		json_object_set_new(destroyed, "videoroom", json_string("destroyed"));
		json_object_set_new(destroyed, "room", json_integer(videoroom->room_id));
		char *destroyed_text = json_dumps(destroyed, JSON_INDENT(3) | JSON_PRESERVE_ORDER);
		GHashTableIter iter;
		gpointer value;
		janus_mutex_lock(&videoroom->mutex);
		g_hash_table_iter_init(&iter, videoroom->participants);
		while (g_hash_table_iter_next(&iter, NULL, &value)) {
			janus_videoroom_publisher *p = value;
			if(p && p->session) {
				/* Notify the user we're going to destroy the room... */
				int ret = gateway->push_event(p->session->handle, &janus_videoroom_plugin, NULL, destroyed_text, NULL, NULL);
				JANUS_LOG(LOG_VERB, "  >> %d (%s)\n", ret, janus_get_api_error(ret));
				/* ... and then ask the core to remove the handle */
				gateway->end_session(p->session->handle);
			}
		}
		json_decref(destroyed);
		g_free(destroyed_text);
		janus_mutex_unlock(&videoroom->mutex);
		janus_mutex_unlock(&rooms_mutex);
		if(save) {
			/* This change is permanent: save to the configuration file too
			 * FIXME: We should check if anything fails... */
			JANUS_LOG(LOG_VERB, "Destroying room %"SCNu64" permanently in config file\n", room_id);
			janus_mutex_lock(&config_mutex);
			char cat[BUFSIZ];
			/* The room ID is the category */
			g_snprintf(cat, BUFSIZ, "%"SCNu64, room_id);
			janus_config_remove_category(config, cat);
			/* Save modified configuration */
			janus_config_save(config, config_folder, JANUS_VIDEOROOM_PACKAGE);
			janus_mutex_unlock(&config_mutex);
		}
		/* Done */
		response = json_object();
		json_object_set_new(response, "videoroom", json_string("destroyed"));
		json_object_set_new(response, "room", json_integer(room_id));
		goto plugin_response;
	} else if(!strcasecmp(request_text, "list")) {
		/* List all rooms (but private ones) and their details (except for the secret, of course...) */
		json_t *list = json_array();
		JANUS_LOG(LOG_VERB, "Getting the list of video rooms\n");
		janus_mutex_lock(&rooms_mutex);
		GHashTableIter iter;
		gpointer value;
		g_hash_table_iter_init(&iter, rooms);
		while(g_hash_table_iter_next(&iter, NULL, &value)) {
			janus_videoroom *room = value;
			if(!room)
				continue;
			janus_refcount_increase(&room->ref);
			if(room->is_private) {
				/* Skip private room */
				janus_refcount_decrease(&room->ref);
				JANUS_LOG(LOG_VERB, "Skipping private room '%s'\n", room->room_name);
				continue;
			}
			if(!g_atomic_int_get(&room->destroyed)) {
				json_t *rl = json_object();
				json_object_set_new(rl, "room", json_integer(room->room_id));
				json_object_set_new(rl, "description", json_string(room->room_name));
				json_object_set_new(rl, "max_publishers", json_integer(room->max_publishers));
				json_object_set_new(rl, "bitrate", json_integer(room->bitrate));
				json_object_set_new(rl, "fir_freq", json_integer(room->fir_freq));
				json_object_set_new(rl, "audiocodec", json_string(janus_videoroom_audiocodec_name(room->acodec)));
				json_object_set_new(rl, "videocodec", json_string(janus_videoroom_videocodec_name(room->vcodec)));
				json_object_set_new(rl, "record", json_string(room->record ? "true" : "false"));
				json_object_set_new(rl, "rec_dir", json_string(room->rec_dir));
				/* TODO: Should we list participants as well? or should there be a separate API call on a specific room for this? */
				json_object_set_new(rl, "num_participants", json_integer(g_hash_table_size(room->participants)));
				json_array_append_new(list, rl);
			}
			janus_refcount_decrease(&room->ref);
		}
		janus_mutex_unlock(&rooms_mutex);
		response = json_object();
		json_object_set_new(response, "videoroom", json_string("success"));
		json_object_set_new(response, "list", list);
		goto plugin_response;
	} else if(!strcasecmp(request_text, "rtp_forward")) {
		json_t *room = json_object_get(root, "room");
		if(!room) {
			JANUS_LOG(LOG_ERR, "Missing element (room)\n");
			error_code = JANUS_VIDEOROOM_ERROR_MISSING_ELEMENT;
			g_snprintf(error_cause, 512, "Missing element (room)");
			goto error;
		}
		if(!json_is_integer(room) || json_integer_value(room) < 0 ) {
			JANUS_LOG(LOG_ERR, "Invalid element (room should be a positive integer)\n");
			error_code = JANUS_VIDEOROOM_ERROR_INVALID_ELEMENT;
			g_snprintf(error_cause, 512, "Invalid element (room should be a positive integer)");
			goto error;
		}
		json_t *pub_id = json_object_get(root, "publisher_id");
		if(!pub_id) {
			JANUS_LOG(LOG_ERR, "Missing element (publisher_id)\n");
			error_code = JANUS_VIDEOROOM_ERROR_MISSING_ELEMENT;
			g_snprintf(error_cause, 512, "Missing element (publisher_id)");
			goto error;
		}
		if(!json_is_integer(pub_id) || json_integer_value(pub_id) < 0) {
			JANUS_LOG(LOG_ERR, "Invalid element (publisher_id should be a postive integer)\n");
			error_code = JANUS_VIDEOROOM_ERROR_INVALID_ELEMENT;
			g_snprintf(error_cause, 512, "Invalid element (publisher_id should be a positive integer)");
			goto error;
		}
		int video_port = -1;
		int audio_port = -1;
		json_t *vid_port = json_object_get(root, "video_port");
		if(vid_port && (!json_is_integer(vid_port) || json_integer_value(vid_port) < 0)) {
			JANUS_LOG(LOG_ERR, "Invalid element (video_port should be a positive integer)\n");
			error_code = JANUS_VIDEOROOM_ERROR_INVALID_ELEMENT;
			g_snprintf(error_cause, 512, "Invalid element (video_port should be a positive integer)");
			goto error;
		}
		if(vid_port) {
			video_port = json_integer_value(vid_port);
		}
		json_t *au_port = json_object_get(root, "audio_port");
		if(au_port && (!json_is_integer(au_port) || json_integer_value(au_port) <0)) {
			JANUS_LOG(LOG_ERR, "Invalid element (audio_port should be a positive integer)\n");
			error_code = JANUS_VIDEOROOM_ERROR_INVALID_ELEMENT;
			g_snprintf(error_cause, 512, "Invalid element (audio_port should be a positive integer)");
			goto error;
		}
		if(au_port) {
			audio_port = json_integer_value(au_port);
		}
		json_t *json_host = json_object_get(root, "host");
		if(!json_host) {
			JANUS_LOG(LOG_ERR, "Missing element (host)\n");
			error_code = JANUS_VIDEOROOM_ERROR_MISSING_ELEMENT;
			g_snprintf(error_cause, 512, "Missing element (host)");
			goto error;
		}
		if(!json_is_string(json_host)) {
			JANUS_LOG(LOG_ERR, "Invalid element (host should be a string)\n");
			error_code = JANUS_VIDEOROOM_ERROR_INVALID_ELEMENT;
			g_snprintf(error_cause, 512, "Invalid element (host should be a string)");
			goto error;
		}
		
		guint64 room_id = json_integer_value(room);
		guint64 publisher_id = json_integer_value(pub_id);
		const gchar* host = json_string_value(json_host);
		janus_mutex_lock(&rooms_mutex);
		janus_videoroom *videoroom = g_hash_table_lookup(rooms, GUINT_TO_POINTER(room_id));
		janus_mutex_unlock(&rooms_mutex);
		if(videoroom == NULL) {
			janus_mutex_unlock(&rooms_mutex);
			JANUS_LOG(LOG_ERR, "No such room (%"SCNu64")\n", room_id);
			error_code = JANUS_VIDEOROOM_ERROR_NO_SUCH_ROOM;
			g_snprintf(error_cause, 512, "No such room (%"SCNu64")", room_id);
			goto error;
		}
		janus_refcount_increase(&videoroom->ref);
		if(g_atomic_int_get(&videoroom->destroyed)) {
			janus_refcount_decrease(&videoroom->ref);
			janus_mutex_unlock(&rooms_mutex)
			JANUS_LOG(LOG_ERR, "No such room (%"SCNu64")\n", videoroom->room_id);
			error_code = JANUS_VIDEOROOM_ERROR_NO_SUCH_ROOM;
			g_snprintf(error_cause, 512, "Videoroom (%"SCNu64")", videoroom->room_id);
			goto error;
		}
		if(videoroom->room_secret) {
			/* A secret is required for this action */
			json_t *secret = json_object_get(root, "secret");
			if(!secret) {
				janus_refcount_decrease(&videoroom->ref);
				janus_mutex_unlock(&rooms_mutex);
				JANUS_LOG(LOG_ERR, "Missing element (secret)\n");
				error_code = JANUS_VIDEOROOM_ERROR_MISSING_ELEMENT;
				g_snprintf(error_cause, 512, "Missing element (secret)");
				goto error;
			}
			if(!json_is_string(secret)) {
				janus_refcount_decrease(&videoroom->ref);
				janus_mutex_unlock(&rooms_mutex);
				JANUS_LOG(LOG_ERR, "Invalid element (secret should be a string)\n");
				error_code = JANUS_VIDEOROOM_ERROR_INVALID_ELEMENT;
				g_snprintf(error_cause, 512, "Invalid element (secret should be a string)");
				goto error;
			}
			if(!janus_strcmp_const_time(videoroom->room_secret, json_string_value(secret))) {
				janus_refcount_decrease(&videoroom->ref);
				janus_mutex_unlock(&rooms_mutex);
				JANUS_LOG(LOG_ERR, "Unauthorized (wrong secret)\n");
				error_code = JANUS_VIDEOROOM_ERROR_UNAUTHORIZED;
				g_snprintf(error_cause, 512, "Unauthorized (wrong secret)");
				goto error;
			}
		}
		janus_mutex_lock(&videoroom->mutex);
		janus_videoroom_publisher* publisher = g_hash_table_lookup(videoroom->participants, GUINT_TO_POINTER(publisher_id));
		if(publisher == NULL || g_atomic_int_get(&publisher->destroyed)) {
			janus_refcount_decrease(&videoroom->ref);
			janus_mutex_unlock(&videoroom->mutex);
			JANUS_LOG(LOG_ERR, "No such publisher (%"SCNu64")\n", publisher_id);
			error_code = JANUS_VIDEOROOM_ERROR_NO_SUCH_FEED;
			g_snprintf(error_cause, 512, "No such feed (%"SCNu64")", publisher_id);
			goto error;
		}
		janus_refcount_increase(&publisher->ref);	/* This is just to handle the request for now */
		if(publisher->udp_sock <= 0) {
			publisher->udp_sock = socket(AF_INET, SOCK_DGRAM, IPPROTO_UDP);
			if(publisher->udp_sock <= 0) {
				janus_refcount_decrease(&publisher->ref);
				janus_refcount_decrease(&videoroom->ref);
				janus_mutex_unlock(&videoroom->mutex);
				JANUS_LOG(LOG_ERR, "Could not open UDP socket for rtp stream for publisher (%"SCNu64")\n", publisher_id);
				error_code = JANUS_VIDEOROOM_ERROR_UNKNOWN_ERROR;
				g_snprintf(error_cause, 512, "Could not open UDP socket for rtp stream");
				goto error;
			}
		}
		guint32 audio_handle = 0;
		guint32 video_handle = 0;
		if(audio_port > 0) {
			audio_handle = janus_rtp_forwarder_add_helper(publisher, host, audio_port, 0);
		}
		if(video_port > 0) {
			video_handle = janus_rtp_forwarder_add_helper(publisher, host, video_port, 1);
		}
		janus_mutex_unlock(&videoroom->mutex);
		response = json_object();
		json_t* rtp_stream = json_object();
		if(audio_handle > 0) {
			janus_refcount_increase(&publisher->ref);
			json_object_set_new(rtp_stream, "audio_stream_id", json_integer(audio_handle));
			json_object_set_new(rtp_stream, "audio", json_integer(audio_port));
		}
		if(video_handle > 0) {
			janus_refcount_increase(&publisher->ref);
			/* Send a FIR to the new RTP forward publisher */
			char buf[20];
			memset(buf, 0, 20);
			janus_rtcp_fir((char *)&buf, 20, &publisher->fir_seq);
			JANUS_LOG(LOG_VERB, "New RTP forward publisher, sending FIR to %"SCNu64" (%s)\n", publisher->user_id, publisher->display ? publisher->display : "??");
			gateway->relay_rtcp(publisher->session->handle, 1, buf, 20);
			/* Send a PLI too, just in case... */
			memset(buf, 0, 12);
			janus_rtcp_pli((char *)&buf, 12);
			JANUS_LOG(LOG_VERB, "New RTP forward publisher, sending PLI to %"SCNu64" (%s)\n", publisher->user_id, publisher->display ? publisher->display : "??");
			gateway->relay_rtcp(publisher->session->handle, 1, buf, 12);
			/* Done */
			json_object_set_new(rtp_stream, "video_stream_id", json_integer(video_handle));
			json_object_set_new(rtp_stream, "video", json_integer(video_port));
		}
		janus_refcount_decrease(&publisher->ref);	/* These two unrefs are related to the message handling */
		janus_refcount_decrease(&videoroom->ref);
		json_object_set_new(rtp_stream, "host", json_string(host));
		json_object_set_new(response, "publisher_id", json_integer(publisher_id));
		json_object_set_new(response, "rtp_stream", rtp_stream);
		json_object_set_new(response, "room", json_integer(room_id));
		json_object_set_new(response, "videoroom", json_string("rtp_forward"));
		goto plugin_response;
	} else if(!strcasecmp(request_text, "stop_rtp_forward")) {
		json_t *room = json_object_get(root, "room");
		if(!room) {
			JANUS_LOG(LOG_ERR, "Missing element (room)\n");
			error_code = JANUS_VIDEOROOM_ERROR_MISSING_ELEMENT;
			g_snprintf(error_cause, 512, "Missing element (room)");
			goto error;
		}
		if(!json_is_integer(room) || json_integer_value(room) < 0) {
			JANUS_LOG(LOG_ERR, "Invalid element (room should be a positive integer)\n");
			error_code = JANUS_VIDEOROOM_ERROR_INVALID_ELEMENT;
			g_snprintf(error_cause, 512, "Invalid element (room should be a positive integer)");
			goto error;
		}
		json_t *pub_id = json_object_get(root, "publisher_id");
		if(!pub_id) {
			JANUS_LOG(LOG_ERR, "Missing element (publisher_id)\n");
			error_code = JANUS_VIDEOROOM_ERROR_MISSING_ELEMENT;
			g_snprintf(error_cause, 512, "Missing element (publisher_id)");
			goto error;
		}
		if(!json_is_integer(pub_id) || json_integer_value(pub_id) < 0) {
			JANUS_LOG(LOG_ERR, "Invalid element (publisher_id should be a positive integer)\n");
			error_code = JANUS_VIDEOROOM_ERROR_INVALID_ELEMENT;
			g_snprintf(error_cause, 512, "Invalid element (publisher_id should be a positive integer)");
			goto error;
		}
		json_t *id = json_object_get(root, "stream_id");
		if(!id) {
			JANUS_LOG(LOG_ERR, "Missing element (stream_id)\n");
			error_code = JANUS_VIDEOROOM_ERROR_MISSING_ELEMENT;
			g_snprintf(error_cause, 512, "Missing element (stream_id)");
			goto error;
		}
		if(!json_is_integer(id) || json_integer_value(id) < 0) {
			JANUS_LOG(LOG_ERR, "Invalid element (stream_id should be a positive integer)\n");
			error_code = JANUS_VIDEOROOM_ERROR_INVALID_ELEMENT;
			g_snprintf(error_cause, 512, "Invalid element (stream_id should be a positive integer)");
			goto error;
		}

		guint64 room_id = json_integer_value(room);
		guint64 publisher_id = json_integer_value(pub_id);
		guint32 stream_id = json_integer_value(id);
		janus_mutex_lock(&rooms_mutex);
		janus_videoroom *videoroom = g_hash_table_lookup(rooms, GUINT_TO_POINTER(room_id));
		janus_mutex_unlock(&rooms_mutex);
		if(videoroom == NULL) {
			janus_mutex_unlock(&rooms_mutex);
			JANUS_LOG(LOG_ERR, "No such room (%"SCNu64")\n", room_id);
			error_code = JANUS_VIDEOROOM_ERROR_NO_SUCH_ROOM;
			g_snprintf(error_cause, 512, "No such room (%"SCNu64")", room_id);
			goto error;
		}
		janus_refcount_increase(&videoroom->ref);
		if(g_atomic_int_get(&videoroom->destroyed)) {
			janus_refcount_decrease(&videoroom->ref);
			janus_mutex_unlock(&rooms_mutex)
			JANUS_LOG(LOG_ERR, "No such room (%"SCNu64")\n", videoroom->room_id);
			error_code = JANUS_VIDEOROOM_ERROR_NO_SUCH_ROOM;
			g_snprintf(error_cause, 512, "Videoroom (%"SCNu64")", videoroom->room_id);
			goto error;
		}
		if(videoroom->room_secret) {
			/* A secret is required for this action */
			json_t *secret = json_object_get(root, "secret");
			if(!secret) {
				janus_refcount_decrease(&videoroom->ref);
				janus_mutex_unlock(&rooms_mutex);
				JANUS_LOG(LOG_ERR, "Missing element (secret)\n");
				error_code = JANUS_VIDEOROOM_ERROR_MISSING_ELEMENT;
				g_snprintf(error_cause, 512, "Missing element (secret)");
				goto error;
			}
			if(!json_is_string(secret)) {
				janus_refcount_decrease(&videoroom->ref);
				janus_mutex_unlock(&rooms_mutex);
				JANUS_LOG(LOG_ERR, "Invalid element (secret should be a string)\n");
				error_code = JANUS_VIDEOROOM_ERROR_INVALID_ELEMENT;
				g_snprintf(error_cause, 512, "Invalid element (secret should be a string)");
				goto error;
			}
			if(!janus_strcmp_const_time(videoroom->room_secret, json_string_value(secret))) {
				janus_refcount_decrease(&videoroom->ref);
				janus_mutex_unlock(&rooms_mutex);
				JANUS_LOG(LOG_ERR, "Unauthorized (wrong secret)\n");
				error_code = JANUS_VIDEOROOM_ERROR_UNAUTHORIZED;
				g_snprintf(error_cause, 512, "Unauthorized (wrong secret)");
				goto error;
			}
		}
		janus_mutex_lock(&videoroom->mutex);
		janus_videoroom_publisher *publisher = g_hash_table_lookup(videoroom->participants, GUINT_TO_POINTER(publisher_id));
		if(publisher == NULL || g_atomic_int_get(&publisher->destroyed)) {
			janus_refcount_decrease(&videoroom->ref);
			janus_mutex_unlock(&videoroom->mutex);
			JANUS_LOG(LOG_ERR, "No such publisher (%"SCNu64")\n", publisher_id);
			error_code = JANUS_VIDEOROOM_ERROR_NO_SUCH_FEED;
			g_snprintf(error_cause, 512, "No such feed (%"SCNu64")", publisher_id);
			goto error;
		}
		janus_refcount_increase(&publisher->ref);	/* Just to handle the message now */
		janus_mutex_lock(&publisher->rtp_forwarders_mutex);
		if(g_hash_table_lookup(publisher->rtp_forwarders, GUINT_TO_POINTER(stream_id)) == NULL) {
			janus_mutex_unlock(&publisher->rtp_forwarders_mutex);
			janus_refcount_decrease(&videoroom->ref);
			janus_mutex_unlock(&videoroom->mutex);
			JANUS_LOG(LOG_ERR, "No such stream (%"SCNu32")\n", stream_id);
			error_code = JANUS_VIDEOROOM_ERROR_NO_SUCH_FEED;
			g_snprintf(error_cause, 512, "No such stream (%"SCNu32")", stream_id);
			goto error;
		}
		g_hash_table_remove(publisher->rtp_forwarders, GUINT_TO_POINTER(stream_id));
		janus_mutex_unlock(&publisher->rtp_forwarders_mutex);
		/* This unref is for the stopped forwarder */
		janus_refcount_decrease(&publisher->ref);
		/* These two unrefs are related to the message handling */
		janus_refcount_decrease(&publisher->ref);
		janus_refcount_decrease(&videoroom->ref);
		janus_mutex_unlock(&videoroom->mutex);
		response = json_object();
		json_object_set_new(response, "videoroom", json_string("stop_rtp_forward"));
		json_object_set_new(response, "room", json_integer(room_id));
		json_object_set_new(response, "publisher_id", json_integer(publisher_id));
		json_object_set_new(response, "stream_id", json_integer(stream_id));
		goto plugin_response;
	} else if(!strcasecmp(request_text, "exists")) {
		/* Check whether a given room exists or not, returns true/false */	
		json_t *room = json_object_get(root, "room");
		if(!room || !json_is_integer(room) || json_integer_value(room) < 0) {
			JANUS_LOG(LOG_ERR, "Invalid request, room number must be included in request and must be a positive integer\n");
			error_code = JANUS_VIDEOROOM_ERROR_MISSING_ELEMENT;
			g_snprintf(error_cause, 512, "Missing element (room)");
			goto error;
		}
		guint64 room_id = json_integer_value(room);
		janus_mutex_lock(&rooms_mutex);
		gboolean room_exists = g_hash_table_contains(rooms, GUINT_TO_POINTER(room_id));
		janus_mutex_unlock(&rooms_mutex);
		response = json_object();
		json_object_set_new(response, "videoroom", json_string("success"));
		json_object_set_new(response, "room", json_integer(room_id));
		json_object_set_new(response, "exists", json_string(room_exists ? "true" : "false"));
		goto plugin_response;
	} else if(!strcasecmp(request_text, "listparticipants")) {
		/* List all participants in a room, specifying whether they're publishers or just attendees */	
		json_t *room = json_object_get(root, "room");
		if(!room || !json_is_integer(room) || json_integer_value(room) < 0) {
			JANUS_LOG(LOG_ERR, "Invalid request, room number must be included in request and must be a positive integer\n");
			error_code = JANUS_VIDEOROOM_ERROR_MISSING_ELEMENT;
			g_snprintf(error_cause, 512, "Missing element (room)");
			goto error;
		}
		guint64 room_id = json_integer_value(room);
		janus_mutex_lock(&rooms_mutex);
		janus_videoroom *videoroom = g_hash_table_lookup(rooms, GUINT_TO_POINTER(room_id));
		janus_mutex_unlock(&rooms_mutex);
		if(videoroom == NULL) {
			JANUS_LOG(LOG_ERR, "No such room (%"SCNu64")\n", room_id);
			error_code = JANUS_VIDEOROOM_ERROR_NO_SUCH_ROOM;
			g_snprintf(error_cause, 512, "No such room (%"SCNu64")", room_id);
			goto error;
		}
		janus_refcount_increase(&videoroom->ref);
		if(g_atomic_int_get(&videoroom->destroyed)) {
			janus_refcount_decrease(&videoroom->ref);
			JANUS_LOG(LOG_ERR, "No such room (%"SCNu64")\n", room_id);
			error_code = JANUS_VIDEOROOM_ERROR_NO_SUCH_ROOM;
			g_snprintf(error_cause, 512, "No such room (%"SCNu64")", room_id);
			goto error;
		}
		/* Return a list of all participants (whether they're publishing or not) */
		json_t *list = json_array();
		GHashTableIter iter;
		gpointer value;
		janus_mutex_lock(&videoroom->mutex);
		g_hash_table_iter_init(&iter, videoroom->participants);
		while (!g_atomic_int_get(&videoroom->destroyed) && g_hash_table_iter_next(&iter, NULL, &value)) {
			janus_videoroom_publisher *p = value;
			json_t *pl = json_object();
			json_object_set_new(pl, "id", json_integer(p->user_id));
			if(p->display)
				json_object_set_new(pl, "display", json_string(p->display));
			json_object_set_new(pl, "publisher", json_string(p->sdp ? "true" : "false"));
			json_array_append_new(list, pl);
		}
		janus_mutex_unlock(&videoroom->mutex);
		janus_refcount_decrease(&videoroom->ref);
		response = json_object();
		json_object_set_new(response, "videoroom", json_string("participants"));
		json_object_set_new(response, "room", json_integer(room_id));
		json_object_set_new(response, "participants", list);
		goto plugin_response;
	} else if(!strcasecmp(request_text, "join") || !strcasecmp(request_text, "joinandconfigure")
			|| !strcasecmp(request_text, "configure") || !strcasecmp(request_text, "publish") || !strcasecmp(request_text, "unpublish")
			|| !strcasecmp(request_text, "start") || !strcasecmp(request_text, "pause") || !strcasecmp(request_text, "switch")
			|| !strcasecmp(request_text, "stop") || !strcasecmp(request_text, "leave")) {
		/* These messages are handled asynchronously */

		janus_videoroom_message *msg = g_malloc0(sizeof(janus_videoroom_message));
		if(msg == NULL) {
			JANUS_LOG(LOG_FATAL, "Memory error!\n");
			error_code = JANUS_VIDEOROOM_ERROR_UNKNOWN_ERROR;
			g_snprintf(error_cause, 512, "Memory error");
			goto error;
		}

		g_free(message);
		msg->handle = handle;
		msg->transaction = transaction;
		msg->message = root;
		msg->sdp_type = sdp_type;
		msg->sdp = sdp;
		g_async_queue_push(messages, msg);

		return janus_plugin_result_new(JANUS_PLUGIN_OK_WAIT, NULL);
	} else {
		JANUS_LOG(LOG_VERB, "Unknown request '%s'\n", request_text);
		error_code = JANUS_VIDEOROOM_ERROR_INVALID_REQUEST;
		g_snprintf(error_cause, 512, "Unknown request '%s'", request_text);
		goto error;
	}

plugin_response:
		{
			if (!response) {
				error_code = JANUS_VIDEOROOM_ERROR_UNKNOWN_ERROR;
				g_snprintf(error_cause, 512, "Invalid response");
				goto error;
			}
			if(root != NULL)
				json_decref(root);
			g_free(transaction);
			g_free(message);
			g_free(sdp_type);
			g_free(sdp);

			char *response_text = json_dumps(response, JSON_INDENT(3) | JSON_PRESERVE_ORDER);
			json_decref(response);
			janus_plugin_result *result = janus_plugin_result_new(JANUS_PLUGIN_OK, response_text);
			g_free(response_text);
			janus_refcount_decrease(&session->ref);
			return result;
		}

error:
		{
			if(root != NULL)
				json_decref(root);
			g_free(transaction);
			g_free(message);
			g_free(sdp_type);
			g_free(sdp);

			/* Prepare JSON error event */
			json_t *event = json_object();
			json_object_set_new(event, "videoroom", json_string("event"));
			json_object_set_new(event, "error_code", json_integer(error_code));
			json_object_set_new(event, "error", json_string(error_cause));
			char *event_text = json_dumps(event, JSON_INDENT(3) | JSON_PRESERVE_ORDER);
			json_decref(event);
			janus_plugin_result *result = janus_plugin_result_new(JANUS_PLUGIN_OK, event_text);
			g_free(event_text);
			janus_refcount_decrease(&session->ref);
			return result;
		}

}

void janus_videoroom_setup_media(janus_plugin_session *handle) {
	JANUS_LOG(LOG_INFO, "[%s-%p] WebRTC media is now available\n", JANUS_VIDEOROOM_PACKAGE, handle);
	if(g_atomic_int_get(&stopping) || !g_atomic_int_get(&initialized))
		return;
	janus_videoroom_session *session = (janus_videoroom_session *)handle->plugin_handle;	
	if(!session) {
		JANUS_LOG(LOG_ERR, "No session associated with this handle...\n");
		return;
	}
	if(g_atomic_int_get(&session->destroyed))
		return;
	g_atomic_int_set(&session->hangingup, 0);
	/* Media relaying can start now */
	session->started = TRUE;
	/* If this is a subscriber, ask the publisher a FIR */
	if(session->participant) {
		if(session->participant_type == janus_videoroom_p_type_subscriber) {
			janus_videoroom_subscriber *s = (janus_videoroom_subscriber *)session->participant;
			if(s && s->feed) {
				janus_videoroom_publisher *p = s->feed;
				if(p && p->session) {
					/* Send a FIR */
					char buf[20];
					memset(buf, 0, 20);
					janus_rtcp_fir((char *)&buf, 20, &p->fir_seq);
					JANUS_LOG(LOG_VERB, "New subscriber available, sending FIR to %"SCNu64" (%s)\n", p->user_id, p->display ? p->display : "??");
					gateway->relay_rtcp(p->session->handle, 1, buf, 20);
					/* Send a PLI too, just in case... */
					memset(buf, 0, 12);
					janus_rtcp_pli((char *)&buf, 12);
					JANUS_LOG(LOG_VERB, "New subscriber available, sending PLI to %"SCNu64" (%s)\n", p->user_id, p->display ? p->display : "??");
					gateway->relay_rtcp(p->session->handle, 1, buf, 12);
				}
			}
		}
	}
}

void janus_videoroom_incoming_rtp(janus_plugin_session *handle, int video, char *buf, int len) {
	if(handle == NULL || g_atomic_int_get(&handle->stopped) || g_atomic_int_get(&stopping) || !g_atomic_int_get(&initialized) || !gateway)
		return;
	janus_videoroom_session *session = (janus_videoroom_session *)handle->plugin_handle;
	if(!session || g_atomic_int_get(&session->destroyed) || session->participant_type != janus_videoroom_p_type_publisher)
		return;
	janus_videoroom_publisher *participant = (janus_videoroom_publisher *)session->participant;
	if(participant == NULL || g_atomic_int_get(&participant->destroyed))
		return;
	if((!video && participant->audio_active) || (video && participant->video_active)) {
		/* Update payload type and SSRC */
		rtp_header *rtp = (rtp_header *)buf;
		rtp->type = video ? participant->video_pt : participant->audio_pt;
		rtp->ssrc = htonl(video ? participant->video_ssrc : participant->audio_ssrc);
		/* Forward RTP to the appropriate port for the rtp_forwarders associated wih this publisher, if there are any */
		GHashTableIter iter;
		gpointer value;
		g_hash_table_iter_init(&iter, participant->rtp_forwarders);
		janus_mutex_lock(&participant->rtp_forwarders_mutex);
		while(participant->udp_sock > 0 && g_hash_table_iter_next(&iter, NULL, &value)) {
			rtp_forwarder* rtp_forward = (rtp_forwarder*)value;
			if(video && rtp_forward->is_video) {
				sendto(participant->udp_sock, buf, len, 0, (struct sockaddr*)&rtp_forward->serv_addr, sizeof(rtp_forward->serv_addr));
			}
			else if(!video && !rtp_forward->is_video) {
				sendto(participant->udp_sock, buf, len, 0, (struct sockaddr*)&rtp_forward->serv_addr, sizeof(rtp_forward->serv_addr));
			}
		}
		janus_mutex_unlock(&participant->rtp_forwarders_mutex);
		/* Save the frame if we're recording */
		if(video && participant->vrc)
			janus_recorder_save_frame(participant->vrc, buf, len);
		else if(!video && participant->arc)
			janus_recorder_save_frame(participant->arc, buf, len);
		/* Done, relay it */
		janus_videoroom_rtp_relay_packet packet;
		packet.data = rtp;
		packet.length = len;
		packet.is_video = video;
		/* Backup the actual timestamp and sequence number set by the publisher, in case switching is involved */
		packet.timestamp = ntohl(packet.data->timestamp);
		packet.seq_number = ntohs(packet.data->seq_number);
		/* Go */
		g_slist_foreach(participant->subscribers, janus_videoroom_relay_rtp_packet, &packet);
		
		/* Check if we need to send any REMB, FIR or PLI back to this publisher */
		if(video && participant->video_active) {
			/* Did we send a REMB already, or is it time to send one? */
			gboolean send_remb = FALSE;
			if(participant->remb_latest == 0 && participant->remb_startup > 0) {
				/* Still in the starting phase, send the ramp-up REMB feedback */
				send_remb = TRUE;
			} else if(participant->remb_latest > 0 && janus_get_monotonic_time()-participant->remb_latest >= 5*G_USEC_PER_SEC) {
				/* 5 seconds have passed since the last REMB, send a new one */
				send_remb = TRUE;
			}		
			if(send_remb) {
				/* We send a few incremental REMB messages at startup */
				uint64_t bitrate = (participant->bitrate ? participant->bitrate : 256*1024);
				if(participant->remb_startup > 0) {
					bitrate = bitrate/participant->remb_startup;
					participant->remb_startup--;
				}
				char rtcpbuf[200];
				memset(rtcpbuf, 0, 200);
				/* FIXME First put a RR (fake)... */
				int rrlen = 32;
				rtcp_rr *rr = (rtcp_rr *)&rtcpbuf;
				rr->header.version = 2;
				rr->header.type = RTCP_RR;
				rr->header.rc = 1;
				rr->header.length = htons((rrlen/4)-1);
				/* ... then put a SDES... */
				int sdeslen = janus_rtcp_sdes((char *)(&rtcpbuf)+rrlen, 200-rrlen, "janusvideo", 10);
				if(sdeslen > 0) {
					/* ... and then finally a REMB */
					janus_rtcp_remb((char *)(&rtcpbuf)+rrlen+sdeslen, 24, bitrate);
					gateway->relay_rtcp(handle, video, rtcpbuf, rrlen+sdeslen+24);
				}
				JANUS_LOG(LOG_VERB, "Sending REMB\n");
				if(participant->remb_startup == 0)
					participant->remb_latest = janus_get_monotonic_time();
			}
			/* Generate FIR/PLI too, if needed */
			if(video && participant->video_active && (participant->room->fir_freq > 0)) {
				/* FIXME Very ugly hack to generate RTCP every tot seconds/frames */
				gint64 now = janus_get_monotonic_time();
				if((now-participant->fir_latest) >= (participant->room->fir_freq*G_USEC_PER_SEC)) {
					/* FIXME We send a FIR every tot seconds */
					participant->fir_latest = now;
					char rtcpbuf[24];
					memset(rtcpbuf, 0, 24);
					janus_rtcp_fir((char *)&rtcpbuf, 20, &participant->fir_seq);
					JANUS_LOG(LOG_VERB, "Sending FIR to %"SCNu64" (%s)\n", participant->user_id, participant->display ? participant->display : "??");
					gateway->relay_rtcp(handle, video, rtcpbuf, 20);
					/* Send a PLI too, just in case... */
					memset(rtcpbuf, 0, 12);
					janus_rtcp_pli((char *)&rtcpbuf, 12);
					JANUS_LOG(LOG_VERB, "Sending PLI to %"SCNu64" (%s)\n", participant->user_id, participant->display ? participant->display : "??");
					gateway->relay_rtcp(handle, video, rtcpbuf, 12);
				}
			}
		}
	}
}

void janus_videoroom_incoming_rtcp(janus_plugin_session *handle, int video, char *buf, int len) {
	if(g_atomic_int_get(&stopping) || !g_atomic_int_get(&initialized))
		return;
	janus_videoroom_session *session = (janus_videoroom_session *)handle->plugin_handle;	
	if(!session) {
		JANUS_LOG(LOG_ERR, "No session associated with this handle...\n");
		return;
	}
	if(g_atomic_int_get(&session->destroyed))
		return;
	if(session->participant_type == janus_videoroom_p_type_subscriber) {
		/* A subscriber sent some RTCP, check what it is and if we need to forward it to the publisher */
		janus_videoroom_subscriber *s = (janus_videoroom_subscriber *)session->participant;
		if(s == NULL || g_atomic_int_get(&s->destroyed))
			return;
		if(!s->video)
			return;	/* The only feedback we handle is video related anyway... */
		if(janus_rtcp_has_fir(buf, len)) {
			/* We got a FIR, forward it to the publisher */
			if(s && s->feed) {
				janus_videoroom_publisher *p = s->feed;
				if(p && p->session) {
					char rtcpbuf[20];
					memset(rtcpbuf, 0, 20);
					janus_rtcp_fir((char *)&rtcpbuf, 20, &p->fir_seq);
					JANUS_LOG(LOG_VERB, "Got a FIR from a subscriber, forwarding it to %"SCNu64" (%s)\n", p->user_id, p->display ? p->display : "??");
					gateway->relay_rtcp(p->session->handle, 1, rtcpbuf, 20);
				}
			}
		}
		if(janus_rtcp_has_pli(buf, len)) {
			/* We got a PLI, forward it to the publisher */
			if(s && s->feed) {
				janus_videoroom_publisher *p = s->feed;
				if(p && p->session) {
					char rtcpbuf[12];
					memset(rtcpbuf, 0, 12);
					janus_rtcp_pli((char *)&rtcpbuf, 12);
					JANUS_LOG(LOG_VERB, "Got a PLI from a subscriber, forwarding it to %"SCNu64" (%s)\n", p->user_id, p->display ? p->display : "??");
					gateway->relay_rtcp(p->session->handle, 1, rtcpbuf, 12);
				}
			}
		}
		uint64_t bitrate = janus_rtcp_get_remb(buf, len);
		if(bitrate > 0) {
			/* FIXME We got a REMB from this subscriber, should we do something about it? */
		}
	}
}

void janus_videoroom_incoming_data(janus_plugin_session *handle, char *buf, int len) {
	if(handle == NULL || g_atomic_int_get(&handle->stopped) || g_atomic_int_get(&stopping) || !g_atomic_int_get(&initialized) || !gateway)
		return;
	if(buf == NULL || len <= 0)
		return;
	janus_videoroom_session *session = (janus_videoroom_session *)handle->plugin_handle;
	if(!session || g_atomic_int_get(&session->destroyed) || session->participant_type != janus_videoroom_p_type_publisher)
		return;
	janus_videoroom_publisher *participant = (janus_videoroom_publisher *)session->participant;
	if(participant == NULL || g_atomic_int_get(&participant->destroyed))
		return;
	/* Get a string out of the data */
	char *text = g_malloc0(len+1);
	memcpy(text, buf, len);
	*(text+len) = '\0';
	JANUS_LOG(LOG_VERB, "Got a DataChannel message (%zu bytes) to forward: %s\n", strlen(text), text);
	g_slist_foreach(participant->subscribers, janus_videoroom_relay_data_packet, text);
	g_free(text);
}

void janus_videoroom_slow_link(janus_plugin_session *handle, int uplink, int video) {
	/* The core is informing us that our peer got too many NACKs, are we pushing media too hard? */
	if(handle == NULL || g_atomic_int_get(&handle->stopped) || g_atomic_int_get(&stopping) || !g_atomic_int_get(&initialized) || !gateway)
		return;
	janus_videoroom_session *session = (janus_videoroom_session *)handle->plugin_handle;
	if(!session || g_atomic_int_get(&session->destroyed) || !session->participant)
		return;
	/* Check if it's an uplink (publisher) or downlink (viewer) issue */
	if(session->participant_type == janus_videoroom_p_type_publisher) {
		if(!uplink) {
			janus_videoroom_publisher *publisher = (janus_videoroom_publisher *)session->participant;
			if(publisher == NULL || g_atomic_int_get(&publisher->destroyed))
				return;
			/* Send an event on the handle to notify the application: it's
			 * up to the application to then choose a policy and enforce it */
			json_t *event = json_object();
			json_object_set_new(event, "videoroom", json_string("slow_link"));
			/* Also add info on what the current bitrate cap is */
			uint64_t bitrate = (publisher->bitrate ? publisher->bitrate : 256*1024);
			json_object_set_new(event, "current-bitrate", json_integer(bitrate));
			char *event_text = json_dumps(event, JSON_INDENT(3) | JSON_PRESERVE_ORDER);
			json_decref(event);
			event = NULL;
			gateway->push_event(session->handle, &janus_videoroom_plugin, NULL, event_text, NULL, NULL);
			g_free(event_text);
			event_text = NULL;
		} else {
			JANUS_LOG(LOG_WARN, "Got a slow uplink on a VideoRoom publisher? Weird, because it doesn't receive media...\n");
		}
	} else if(session->participant_type == janus_videoroom_p_type_subscriber) {
		if(uplink) {
			janus_videoroom_subscriber *viewer = (janus_videoroom_subscriber *)session->participant;
			if(viewer == NULL || g_atomic_int_get(&viewer->destroyed))
				return;
			/* Send an event on the handle to notify the application: it's
			 * up to the application to then choose a policy and enforce it */
			json_t *event = json_object();
			json_object_set_new(event, "videoroom", json_string("slow_link"));
			char *event_text = json_dumps(event, JSON_INDENT(3) | JSON_PRESERVE_ORDER);
			json_decref(event);
			event = NULL;
			gateway->push_event(session->handle, &janus_videoroom_plugin, NULL, event_text, NULL, NULL);
			g_free(event_text);
			event_text = NULL;
		} else {
			JANUS_LOG(LOG_WARN, "Got a slow downlink on a VideoRoom viewer? Weird, because it doesn't send media...\n");
		}
	}
}

void janus_videoroom_hangup_media(janus_plugin_session *handle) {
	JANUS_LOG(LOG_INFO, "[%s-%p] No WebRTC media anymore\n", JANUS_VIDEOROOM_PACKAGE, handle);
	if(g_atomic_int_get(&stopping) || !g_atomic_int_get(&initialized))
		return;
	janus_videoroom_session *session = (janus_videoroom_session *)handle->plugin_handle;	
	if(!session) {
		JANUS_LOG(LOG_ERR, "No session associated with this handle...\n");
		return;
	}
	session->started = FALSE;
	if(g_atomic_int_get(&session->destroyed))
		return;
	if(g_atomic_int_add(&session->hangingup, 1))
		return;
	/* Send an event to the browser and tell the PeerConnection is over */
	if(session->participant_type == janus_videoroom_p_type_publisher) {
		/* This publisher just 'unpublished' */
		janus_videoroom_publisher *participant = (janus_videoroom_publisher *)session->participant;
		if(participant == NULL || g_atomic_int_get(&participant->destroyed))
			return;
		janus_mutex_lock(&participant->subscribers_mutex);
		g_free(participant->sdp);
		participant->sdp = NULL;
		participant->firefox = FALSE;
		participant->audio_active = FALSE;
		participant->video_active = FALSE;
		participant->remb_startup = 4;
		participant->remb_latest = 0;
		participant->fir_latest = 0;
		participant->fir_seq = 0;
		/* Get rid of the recorders, if available */
		g_free(participant->recording_base);
		if(participant->arc) {
			janus_recorder_close(participant->arc);
			JANUS_LOG(LOG_INFO, "Closed audio recording %s\n", participant->arc->filename ? participant->arc->filename : "??");
			janus_recorder_free(participant->arc);
		}
		participant->arc = NULL;
		if(participant->vrc) {
			janus_recorder_close(participant->vrc);
			JANUS_LOG(LOG_INFO, "Closed video recording %s\n", participant->vrc->filename ? participant->vrc->filename : "??");
			janus_recorder_free(participant->vrc);
		}
		participant->vrc = NULL;
		while(participant->subscribers) {
			janus_videoroom_subscriber *s = (janus_videoroom_subscriber *)participant->subscribers->data;
			if(s) {
				participant->subscribers = g_slist_remove(participant->subscribers, s);
				s->feed = NULL;
				janus_refcount_decrease(&s->ref);
				janus_refcount_decrease(&participant->ref);
				janus_refcount_decrease(&participant->session->ref);
			}
		}
		janus_mutex_unlock(&participant->subscribers_mutex);
		janus_mutex_lock(&participant->room->mutex);
		json_t *event = json_object();
		json_object_set_new(event, "videoroom", json_string("event"));
		json_object_set_new(event, "room", json_integer(participant->room->room_id));
		json_object_set_new(event, "unpublished", json_integer(participant->user_id));
		char *unpub_text = json_dumps(event, JSON_INDENT(3) | JSON_PRESERVE_ORDER);
		json_decref(event);
		GHashTableIter iter;
		gpointer value;
		g_hash_table_iter_init(&iter, participant->room->participants);
		while (!g_atomic_int_get(&participant->room->destroyed) && g_hash_table_iter_next(&iter, NULL, &value)) {
			janus_videoroom_publisher *p = value;
			if(p && p->session && p != participant) {
				JANUS_LOG(LOG_VERB, "Notifying participant %"SCNu64" (%s)\n", p->user_id, p->display ? p->display : "??");
				int ret = gateway->push_event(p->session->handle, &janus_videoroom_plugin, NULL, unpub_text, NULL, NULL);
				JANUS_LOG(LOG_VERB, "  >> %d (%s)\n", ret, janus_get_api_error(ret));
			}
		}
		g_hash_table_remove(participant->room->participants, GUINT_TO_POINTER(participant->user_id));
		janus_mutex_unlock(&participant->room->mutex);
		g_free(unpub_text);
	} else if(session->participant_type == janus_videoroom_p_type_subscriber) {
		/* Get rid of subscriber */
		janus_videoroom_subscriber *subscriber = (janus_videoroom_subscriber *)session->participant;
		if(subscriber) {
			subscriber->paused = TRUE;
			janus_videoroom_publisher *publisher = subscriber->feed;
			if(publisher != NULL) {
				janus_mutex_lock(&publisher->subscribers_mutex);
				publisher->subscribers = g_slist_remove(publisher->subscribers, subscriber);
				subscriber->feed = NULL;
				janus_refcount_decrease(&subscriber->ref);
				janus_refcount_decrease(&publisher->ref);
				janus_refcount_decrease(&publisher->session->ref);
				janus_mutex_unlock(&publisher->subscribers_mutex);
			}
		}
		/* TODO Should we close the handle as well? */
	}
}

/* Thread to handle incoming messages */
static void *janus_videoroom_handler(void *data) {
	JANUS_LOG(LOG_VERB, "Joining VideoRoom handler thread\n");
	janus_videoroom_message *msg = NULL;
	int error_code = 0;
	char *error_cause = g_malloc0(512);
	if(error_cause == NULL) {
		JANUS_LOG(LOG_FATAL, "Memory error!\n");
		return NULL;
	}
	json_t *root = NULL;
	while(g_atomic_int_get(&initialized) && !g_atomic_int_get(&stopping)) {
		msg = g_async_queue_pop(messages);
		if(msg == NULL)
			continue;
		if(msg == &exit_message)
			break;
		if(msg->handle == NULL) {
			janus_videoroom_message_free(msg);
			continue;
		}
		janus_videoroom_session *session = NULL;
		janus_mutex_lock(&sessions_mutex);
		if(g_hash_table_lookup(sessions, msg->handle) != NULL ) {
			session = (janus_videoroom_session *)msg->handle->plugin_handle;
		}
		janus_mutex_unlock(&sessions_mutex);
		if(!session) {
			JANUS_LOG(LOG_ERR, "No session associated with this handle...\n");
			janus_videoroom_message_free(msg);
			continue;
		}
		if(g_atomic_int_get(&session->destroyed)) {
			janus_videoroom_message_free(msg);
			continue;
		}
		/* Handle request */
		error_code = 0;
		root = NULL;
		if(msg->message == NULL) {
			JANUS_LOG(LOG_ERR, "No message??\n");
			error_code = JANUS_VIDEOROOM_ERROR_NO_MESSAGE;
			g_snprintf(error_cause, 512, "%s", "No message??");
			goto error;
		}
		root = msg->message;
		/* Get the request first */
		json_t *request = json_object_get(root, "request");
		if(!request) {
			JANUS_LOG(LOG_ERR, "Missing element (request)\n");
			error_code = JANUS_VIDEOROOM_ERROR_MISSING_ELEMENT;
			g_snprintf(error_cause, 512, "Missing element (request)");
			goto error;
		}
		if(!json_is_string(request)) {
			JANUS_LOG(LOG_ERR, "Invalid element (request should be a string)\n");
			error_code = JANUS_VIDEOROOM_ERROR_INVALID_ELEMENT;
			g_snprintf(error_cause, 512, "Invalid element (request should be a string)");
			goto error;
		}
		const char *request_text = json_string_value(request);
		json_t *event = NULL;
		/* 'create' and 'destroy' are handled synchronously: what kind of participant is this session referring to? */
		if(session->participant_type == janus_videoroom_p_type_none) {
			JANUS_LOG(LOG_VERB, "Configuring new participant\n");
			/* Not configured yet, we need to do this now */
			if(strcasecmp(request_text, "join") && strcasecmp(request_text, "joinandconfigure")) {
				JANUS_LOG(LOG_ERR, "Invalid request on unconfigured participant\n");
				error_code = JANUS_VIDEOROOM_ERROR_JOIN_FIRST;
				g_snprintf(error_cause, 512, "Invalid request on unconfigured participant");
				goto error;
			}
			json_t *room = json_object_get(root, "room");
			if(!room) {
				JANUS_LOG(LOG_ERR, "Missing element (room)\n");
				g_snprintf(error_cause, 512, "Missing element (room)");
				goto error;
			}
			if(!json_is_integer(room) || json_integer_value(room) < 0) {
				JANUS_LOG(LOG_ERR, "Invalid element (room should be a positive integer)\n");
				error_code = JANUS_VIDEOROOM_ERROR_INVALID_ELEMENT;
				g_snprintf(error_cause, 512, "Invalid element (room should be a positive integer)");
				goto error;
			}
			guint64 room_id = json_integer_value(room);
			janus_mutex_lock(&rooms_mutex);
			janus_videoroom *videoroom = g_hash_table_lookup(rooms, GUINT_TO_POINTER(room_id));
			if(videoroom == NULL) {
				janus_mutex_unlock(&rooms_mutex);
				JANUS_LOG(LOG_ERR, "No such room (%"SCNu64")\n", room_id);
				error_code = JANUS_VIDEOROOM_ERROR_NO_SUCH_ROOM;
				g_snprintf(error_cause, 512, "No such room (%"SCNu64")", room_id);
				goto error;
			}
			if(g_atomic_int_get(&videoroom->destroyed)) {
				janus_mutex_unlock(&rooms_mutex);
				JANUS_LOG(LOG_ERR, "No such room (%"SCNu64")\n", room_id);
				error_code = JANUS_VIDEOROOM_ERROR_NO_SUCH_ROOM;
				g_snprintf(error_cause, 512, "No such room (%"SCNu64")", room_id);
				goto error;
			}
			janus_refcount_increase(&videoroom->ref);
			if(videoroom->room_pin) {
				/* A pin is required to join this room */
				json_t *pin = json_object_get(root, "pin");
				if(!pin) {
					janus_refcount_decrease(&videoroom->ref);
					janus_mutex_unlock(&rooms_mutex);
					JANUS_LOG(LOG_ERR, "Missing element (pin)\n");
					error_code = JANUS_VIDEOROOM_ERROR_MISSING_ELEMENT;
					g_snprintf(error_cause, 512, "Missing element (pin)");
					goto error;
				}
				if(!json_is_string(pin)) {
					janus_refcount_decrease(&videoroom->ref);
					janus_mutex_unlock(&rooms_mutex);
					JANUS_LOG(LOG_ERR, "Invalid element (pin should be a string)\n");
					error_code = JANUS_VIDEOROOM_ERROR_INVALID_ELEMENT;
					g_snprintf(error_cause, 512, "Invalid element (pin should be a string)");
					goto error;
				}
				if(!janus_strcmp_const_time(videoroom->room_pin, json_string_value(pin))) {
					janus_refcount_decrease(&videoroom->ref);
					janus_mutex_unlock(&rooms_mutex);
					JANUS_LOG(LOG_ERR, "Unauthorized (wrong pin)\n");
					error_code = JANUS_VIDEOROOM_ERROR_UNAUTHORIZED;
					g_snprintf(error_cause, 512, "Unauthorized (wrong pin)");
					goto error;
				}
			}
			janus_mutex_unlock(&rooms_mutex);
			json_t *ptype = json_object_get(root, "ptype");
			if(!ptype) {
				janus_refcount_decrease(&videoroom->ref);
				JANUS_LOG(LOG_ERR, "Missing element (ptype)\n");
				error_code = JANUS_VIDEOROOM_ERROR_MISSING_ELEMENT;
				g_snprintf(error_cause, 512, "Missing element (ptype)");
				goto error;
			}
			if(!json_is_string(ptype)) {
				janus_refcount_decrease(&videoroom->ref);
				JANUS_LOG(LOG_ERR, "Invalid element (ptype should be a string)\n");
				error_code = JANUS_VIDEOROOM_ERROR_INVALID_ELEMENT;
				g_snprintf(error_cause, 512, "Invalid element (ptype should be a string)");
				goto error;
			}
			const char *ptype_text = json_string_value(ptype);
			if(!strcasecmp(ptype_text, "publisher")) {
				JANUS_LOG(LOG_VERB, "Configuring new publisher\n");
				json_t *display = json_object_get(root, "display");
				if(display && !json_is_string(display)) {
					janus_refcount_decrease(&videoroom->ref);
					JANUS_LOG(LOG_ERR, "Invalid element (display should be a string)\n");
					error_code = JANUS_VIDEOROOM_ERROR_INVALID_ELEMENT;
					g_snprintf(error_cause, 512, "Invalid element (display should be a string)");
					goto error;
				}
				const char *display_text = display ? json_string_value(display) : NULL;
				guint64 user_id = 0;
				json_t *id = json_object_get(root, "id");
				if(id) {
					if(!json_is_integer(id) || json_integer_value(id) < 0) {
						janus_refcount_decrease(&videoroom->ref);
						JANUS_LOG(LOG_ERR, "Invalid element (id should be a positive integer)\n");
						error_code = JANUS_VIDEOROOM_ERROR_INVALID_ELEMENT;
						g_snprintf(error_cause, 512, "Invalid element (id should be a positive integer)");
						goto error;
					}
					user_id = json_integer_value(id);
					janus_mutex_lock(&videoroom->mutex);
					if(g_hash_table_lookup(videoroom->participants, GUINT_TO_POINTER(user_id)) != NULL) {
						janus_refcount_decrease(&videoroom->ref);
						janus_mutex_unlock(&videoroom->mutex);
						/* User ID already taken */
						JANUS_LOG(LOG_ERR, "User ID %"SCNu64" already exists\n", user_id);
						error_code = JANUS_VIDEOROOM_ERROR_ID_EXISTS;
						g_snprintf(error_cause, 512, "User ID %"SCNu64" already exists", user_id);
						goto error;
					}
					janus_mutex_unlock(&videoroom->mutex);
				}
				if(user_id == 0) {
					/* Generate a random ID */
					janus_mutex_lock(&videoroom->mutex);
					while(user_id == 0) {
						user_id = g_random_int();
						if(g_hash_table_lookup(videoroom->participants, GUINT_TO_POINTER(user_id)) != NULL) {
							/* User ID already taken, try another one */
							user_id = 0;
						}
					}
					janus_mutex_unlock(&videoroom->mutex);
				}
				JANUS_LOG(LOG_VERB, "  -- Publisher ID: %"SCNu64"\n", user_id);
				json_t *audio = NULL, *video = NULL, *bitrate = NULL, *record = NULL, *recfile = NULL;
				if(!strcasecmp(request_text, "joinandconfigure")) {
					/* Also configure (or publish a new feed) audio/video/bitrate for this new publisher */
					audio = json_object_get(root, "audio");
					if(audio && !json_is_boolean(audio)) {
						janus_refcount_decrease(&videoroom->ref);
						JANUS_LOG(LOG_ERR, "Invalid element (audio should be a boolean)\n");
						error_code = JANUS_VIDEOROOM_ERROR_INVALID_ELEMENT;
						g_snprintf(error_cause, 512, "Invalid value (audio should be a boolean)");
						goto error;
					}
					video = json_object_get(root, "video");
					if(video && !json_is_boolean(video)) {
						janus_refcount_decrease(&videoroom->ref);
						JANUS_LOG(LOG_ERR, "Invalid element (video should be a boolean)\n");
						error_code = JANUS_VIDEOROOM_ERROR_INVALID_ELEMENT;
						g_snprintf(error_cause, 512, "Invalid value (video should be a boolean)");
						goto error;
					}
					bitrate = json_object_get(root, "bitrate");
					if(bitrate && (!json_is_integer(bitrate) || json_integer_value(bitrate) < 0)) {
						janus_refcount_decrease(&videoroom->ref);
						JANUS_LOG(LOG_ERR, "Invalid element (bitrate should be a positive integer)\n");
						error_code = JANUS_VIDEOROOM_ERROR_INVALID_ELEMENT;
						g_snprintf(error_cause, 512, "Invalid value (bitrate should be a positive integer)");
						goto error;
					}
					record = json_object_get(root, "record");
					if(record && !json_is_boolean(record)) {
						janus_refcount_decrease(&videoroom->ref);
						JANUS_LOG(LOG_ERR, "Invalid element (record should be a boolean)\n");
						error_code = JANUS_VIDEOROOM_ERROR_INVALID_ELEMENT;
						g_snprintf(error_cause, 512, "Invalid value (record should be a boolean)");
						goto error;
					}
					recfile = json_object_get(root, "filename");
					if(recfile && !json_is_string(recfile)) {
						janus_refcount_decrease(&videoroom->ref);
						JANUS_LOG(LOG_ERR, "Invalid element (filename should be a string)\n");
						error_code = JANUS_VIDEOROOM_ERROR_INVALID_ELEMENT;
						g_snprintf(error_cause, 512, "Invalid value (filename should be a string)");
						goto error;
					}
				}
				janus_videoroom_publisher *publisher = g_malloc0(sizeof(janus_videoroom_publisher));
				if(publisher == NULL) {
					janus_refcount_decrease(&videoroom->ref);
					JANUS_LOG(LOG_FATAL, "Memory error!\n");
					error_code = JANUS_VIDEOROOM_ERROR_UNKNOWN_ERROR;
					g_snprintf(error_cause, 512, "Memory error");
					goto error;
				}
				publisher->session = session;
				publisher->room = videoroom;
				publisher->user_id = user_id;
				publisher->display = display_text ? g_strdup(display_text) : NULL;
				publisher->sdp = NULL;		/* We'll deal with this later */
				publisher->audio = FALSE;	/* We'll deal with this later */
				publisher->video = FALSE;	/* We'll deal with this later */
				publisher->data = FALSE;	/* We'll deal with this later */
				publisher->audio_active = FALSE;
				publisher->video_active = FALSE;
				publisher->recording_active = FALSE;
				publisher->recording_base = NULL;
				publisher->arc = NULL;
				publisher->vrc = NULL;
				publisher->firefox = FALSE;
				publisher->bitrate = videoroom->bitrate;
<<<<<<< HEAD
				publisher->subscribers = NULL;
				janus_mutex_init(&publisher->subscribers_mutex);
=======
				publisher->listeners = NULL;
				janus_mutex_init(&publisher->listeners_mutex);
				publisher->audio_pt = OPUS_PT;
				switch(videoroom->acodec) {
					case JANUS_VIDEOROOM_OPUS:
						publisher->audio_pt = OPUS_PT;
						break;
					case JANUS_VIDEOROOM_ISAC_32K:
						publisher->audio_pt = ISAC32_PT;
						break;
					case JANUS_VIDEOROOM_ISAC_16K:
						publisher->audio_pt = ISAC16_PT;
						break;
					case JANUS_VIDEOROOM_PCMU:
						publisher->audio_pt = PCMU_PT;
						break;
					case JANUS_VIDEOROOM_PCMA:
						publisher->audio_pt = PCMA_PT;
						break;
					default:
						/* Shouldn't happen */
						publisher->audio_pt = OPUS_PT;
						break;
				}
				switch(videoroom->vcodec) {
					case JANUS_VIDEOROOM_VP8:
						publisher->video_pt = VP8_PT;
						break;
					case JANUS_VIDEOROOM_VP9:
						publisher->video_pt = VP9_PT;
						break;
					case JANUS_VIDEOROOM_H264:
						publisher->video_pt = H264_PT;
						break;
					default:
						/* Shouldn't happen */
						publisher->video_pt = VP8_PT;
						break;
				}
>>>>>>> a9a65a8b
				publisher->audio_ssrc = g_random_int();
				publisher->video_ssrc = g_random_int();
				publisher->remb_startup = 4;
				publisher->remb_latest = 0;
				publisher->fir_latest = 0;
				publisher->fir_seq = 0;
				janus_mutex_init(&publisher->rtp_forwarders_mutex);
				publisher->rtp_forwarders = g_hash_table_new_full(NULL, NULL, NULL, (GDestroyNotify)janus_rtp_forwarder_free_helper);
				publisher->udp_sock = -1;
				g_atomic_int_set(&publisher->destroyed, 0);
				janus_refcount_init(&publisher->ref, janus_videoroom_publisher_free);
				/* In case we also wanted to configure */
				if(audio) {
					publisher->audio_active = json_is_true(audio);
					JANUS_LOG(LOG_VERB, "Setting audio property: %s (room %"SCNu64", user %"SCNu64")\n", publisher->audio_active ? "true" : "false", publisher->room->room_id, publisher->user_id);
				}
				if(video) {
					publisher->video_active = json_is_true(video);
					JANUS_LOG(LOG_VERB, "Setting video property: %s (room %"SCNu64", user %"SCNu64")\n", publisher->video_active ? "true" : "false", publisher->room->room_id, publisher->user_id);
				}
				if(bitrate) {
					publisher->bitrate = json_integer_value(bitrate);
					JANUS_LOG(LOG_VERB, "Setting video bitrate: %"SCNu64" (room %"SCNu64", user %"SCNu64")\n", publisher->bitrate, publisher->room->room_id, publisher->user_id);
				}
				if(record) {
					publisher->recording_active = json_is_true(record);
					JANUS_LOG(LOG_VERB, "Setting record property: %s (room %"SCNu64", user %"SCNu64")\n", publisher->recording_active ? "true" : "false", publisher->room->room_id, publisher->user_id);
				}
				if(recfile) {
					publisher->recording_base = g_strdup(json_string_value(recfile));
					JANUS_LOG(LOG_VERB, "Setting recording basename: %s (room %"SCNu64", user %"SCNu64")\n", publisher->recording_base, publisher->room->room_id, publisher->user_id);
				}
				/* Done */
				session->participant_type = janus_videoroom_p_type_publisher;
				session->participant = publisher;
				/* Return a list of all available publishers (those with an SDP available, that is) */
				json_t *list = json_array();
				GHashTableIter iter;
				gpointer value;
				janus_mutex_lock(&videoroom->mutex);
				g_hash_table_insert(videoroom->participants, GUINT_TO_POINTER(user_id), publisher);
				g_hash_table_iter_init(&iter, videoroom->participants);
				while (!g_atomic_int_get(&videoroom->destroyed) && g_hash_table_iter_next(&iter, NULL, &value)) {
					janus_videoroom_publisher *p = value;
					if(p == publisher || !p->sdp) {
						continue;
					}
					json_t *pl = json_object();
					json_object_set_new(pl, "id", json_integer(p->user_id));
					if(p->display)
						json_object_set_new(pl, "display", json_string(p->display));
					json_array_append_new(list, pl);
				}
				janus_mutex_unlock(&videoroom->mutex);
				event = json_object();
				json_object_set_new(event, "videoroom", json_string("joined"));
				json_object_set_new(event, "room", json_integer(videoroom->room_id));
				json_object_set_new(event, "description", json_string(videoroom->room_name));
				json_object_set_new(event, "id", json_integer(user_id));
				json_object_set_new(event, "publishers", list);
			} else if(!strcasecmp(ptype_text, "subscriber") || !strcasecmp(ptype_text, "listener")) {
				JANUS_LOG(LOG_VERB, "Configuring new subscriber\n");
				/* This is a new subscriber */
				json_t *feed = json_object_get(root, "feed");
				if(!feed) {
					janus_refcount_decrease(&videoroom->ref);
					JANUS_LOG(LOG_ERR, "Missing element (feed)\n");
					error_code = JANUS_VIDEOROOM_ERROR_MISSING_ELEMENT;
					g_snprintf(error_cause, 512, "Missing element (feed)");
					goto error;
				}
				if(!json_is_integer(feed) || json_integer_value(feed) < 0) {
					janus_refcount_decrease(&videoroom->ref);
					JANUS_LOG(LOG_ERR, "Invalid element (feed should be a positive integer)\n");
					error_code = JANUS_VIDEOROOM_ERROR_INVALID_ELEMENT;
					g_snprintf(error_cause, 512, "Invalid element (feed should be a positive integer)");
					goto error;
				}
				guint64 feed_id = json_integer_value(feed);
				json_t *audio = json_object_get(root, "audio");
				if(audio && !json_is_boolean(audio)) {
					janus_refcount_decrease(&videoroom->ref);
					JANUS_LOG(LOG_ERR, "Invalid element (audio should be a boolean)\n");
					error_code = JANUS_VIDEOROOM_ERROR_INVALID_ELEMENT;
					g_snprintf(error_cause, 512, "Invalid value (audio should be a boolean)");
					goto error;
				}
				json_t *video = json_object_get(root, "video");
				if(video && !json_is_boolean(video)) {
					janus_refcount_decrease(&videoroom->ref);
					JANUS_LOG(LOG_ERR, "Invalid element (video should be a boolean)\n");
					error_code = JANUS_VIDEOROOM_ERROR_INVALID_ELEMENT;
					g_snprintf(error_cause, 512, "Invalid value (video should be a boolean)");
					goto error;
				}
				json_t *data = json_object_get(root, "data");
				if(data && !json_is_boolean(data)) {
					janus_refcount_decrease(&videoroom->ref);
					JANUS_LOG(LOG_ERR, "Invalid element (data should be a boolean)\n");
					error_code = JANUS_VIDEOROOM_ERROR_INVALID_ELEMENT;
					g_snprintf(error_cause, 512, "Invalid value (data should be a boolean)");
					goto error;
				}
				janus_mutex_lock(&videoroom->mutex);
				janus_videoroom_publisher *publisher = g_hash_table_lookup(videoroom->participants, GUINT_TO_POINTER(feed_id));
				janus_mutex_unlock(&videoroom->mutex);
				if(publisher == NULL || g_atomic_int_get(&publisher->destroyed) || publisher->sdp == NULL) {
					janus_refcount_decrease(&videoroom->ref);
					JANUS_LOG(LOG_ERR, "No such feed (%"SCNu64")\n", feed_id);
					error_code = JANUS_VIDEOROOM_ERROR_NO_SUCH_FEED;
					g_snprintf(error_cause, 512, "No such feed (%"SCNu64")", feed_id);
					goto error;
				} else {
					janus_refcount_increase(&publisher->ref);
					janus_refcount_increase(&publisher->session->ref);
					janus_videoroom_subscriber *subscriber = g_malloc0(sizeof(janus_videoroom_subscriber));
					if(subscriber == NULL) {
						janus_refcount_decrease(&publisher->ref);
						janus_refcount_decrease(&publisher->session->ref);
						janus_refcount_decrease(&videoroom->ref);
						JANUS_LOG(LOG_FATAL, "Memory error!\n");
						error_code = JANUS_VIDEOROOM_ERROR_UNKNOWN_ERROR;
						g_snprintf(error_cause, 512, "Memory error");
						goto error;
					}
					subscriber->session = session;
					subscriber->room = videoroom;
					subscriber->feed = publisher;
					/* Initialize the subscriber context */
					subscriber->context.a_last_ssrc = 0;
					subscriber->context.a_last_ssrc = 0;
					subscriber->context.a_last_ts = 0;
					subscriber->context.a_base_ts = 0;
					subscriber->context.a_base_ts_prev = 0;
					subscriber->context.v_last_ssrc = 0;
					subscriber->context.v_last_ts = 0;
					subscriber->context.v_base_ts = 0;
					subscriber->context.v_base_ts_prev = 0;
					subscriber->context.a_last_seq = 0;
					subscriber->context.a_base_seq = 0;
					subscriber->context.a_base_seq_prev = 0;
					subscriber->context.v_last_seq = 0;
					subscriber->context.v_base_seq = 0;
					subscriber->context.v_base_seq_prev = 0;
					subscriber->audio = audio ? json_is_true(audio) : TRUE;	/* True by default */
					if(!publisher->audio)
						subscriber->audio = FALSE;	/* ... unless the publisher isn't sending any audio */
					subscriber->video = video ? json_is_true(video) : TRUE;	/* True by default */
					if(!publisher->video)
						subscriber->video = FALSE;	/* ... unless the publisher isn't sending any video */
					subscriber->data = data ? json_is_true(data) : TRUE;	/* True by default */
					if(!publisher->data)
						subscriber->data = FALSE;	/* ... unless the publisher isn't sending any data */
					subscriber->paused = TRUE;	/* We need an explicit start from the subscriber */
					g_atomic_int_set(&subscriber->destroyed, 0);
					janus_refcount_init(&subscriber->ref, janus_videoroom_subscriber_free);
					janus_refcount_increase(&subscriber->ref);	/* The publisher references the new subscriber too */
					session->participant = subscriber;
					janus_mutex_lock(&publisher->subscribers_mutex);
					publisher->subscribers = g_slist_append(publisher->subscribers, subscriber);
					janus_mutex_unlock(&publisher->subscribers_mutex);
					event = json_object();
					json_object_set_new(event, "videoroom", json_string("attached"));
					json_object_set_new(event, "room", json_integer(videoroom->room_id));
					json_object_set_new(event, "id", json_integer(feed_id));
					if(publisher->display)
						json_object_set_new(event, "display", json_string(publisher->display));
					session->participant_type = janus_videoroom_p_type_subscriber;
					JANUS_LOG(LOG_VERB, "Preparing JSON event as a reply\n");
					char *event_text = json_dumps(event, JSON_INDENT(3) | JSON_PRESERVE_ORDER);
					json_decref(event);
					/* Negotiate by sending the selected publisher SDP back */
					if(publisher->sdp != NULL) {
						/* How long will the gateway take to push the event? */
						g_atomic_int_set(&session->hangingup, 0);
						gint64 start = janus_get_monotonic_time();
						int res = gateway->push_event(msg->handle, &janus_videoroom_plugin, msg->transaction, event_text, "offer", publisher->sdp);
						JANUS_LOG(LOG_VERB, "  >> Pushing event: %d (took %"SCNu64" us)\n", res, janus_get_monotonic_time()-start);
						JANUS_LOG(LOG_VERB, "  >> %d\n", res);
						g_free(event_text);
						root = NULL;
						janus_videoroom_message_free(msg);
						continue;
					}
					g_free(event_text);
				}
			} else {
				janus_refcount_decrease(&videoroom->ref);
				JANUS_LOG(LOG_ERR, "Invalid element (ptype)\n");
				error_code = JANUS_VIDEOROOM_ERROR_INVALID_ELEMENT;
				g_snprintf(error_cause, 512, "Invalid element (ptype)");
				goto error;
			}
		} else if(session->participant_type == janus_videoroom_p_type_publisher) {
			/* Handle this publisher */
			janus_videoroom_publisher *participant = (janus_videoroom_publisher *)session->participant;
			if(participant == NULL) {
				JANUS_LOG(LOG_ERR, "Invalid participant instance\n");
				error_code = JANUS_VIDEOROOM_ERROR_UNKNOWN_ERROR;
				g_snprintf(error_cause, 512, "Invalid participant instance");
				goto error;
			}
			if(!strcasecmp(request_text, "join") || !strcasecmp(request_text, "joinandconfigure")) {
				JANUS_LOG(LOG_ERR, "Already in as a publisher on this handle\n");
				error_code = JANUS_VIDEOROOM_ERROR_ALREADY_JOINED;
				g_snprintf(error_cause, 512, "Already in as a publisher on this handle");
				goto error;
			} else if(!strcasecmp(request_text, "configure") || !strcasecmp(request_text, "publish")) {
				if(!strcasecmp(request_text, "publish") && participant->sdp) {
					JANUS_LOG(LOG_ERR, "Can't publish, already published\n");
					error_code = JANUS_VIDEOROOM_ERROR_ALREADY_PUBLISHED;
					g_snprintf(error_cause, 512, "Can't publish, already published");
					goto error;
				}
				/* Configure (or publish a new feed) audio/video/bitrate for this publisher */
				json_t *audio = json_object_get(root, "audio");
				if(audio && !json_is_boolean(audio)) {
					JANUS_LOG(LOG_ERR, "Invalid element (audio should be a boolean)\n");
					error_code = JANUS_VIDEOROOM_ERROR_INVALID_ELEMENT;
					g_snprintf(error_cause, 512, "Invalid value (audio should be a boolean)");
					goto error;
				}
				json_t *video = json_object_get(root, "video");
				if(video && !json_is_boolean(video)) {
					JANUS_LOG(LOG_ERR, "Invalid element (video should be a boolean)\n");
					error_code = JANUS_VIDEOROOM_ERROR_INVALID_ELEMENT;
					g_snprintf(error_cause, 512, "Invalid value (video should be a boolean)");
					goto error;
				}
				json_t *bitrate = json_object_get(root, "bitrate");
				if(bitrate && (!json_is_integer(bitrate) || json_integer_value(bitrate) < 0)) {
					JANUS_LOG(LOG_ERR, "Invalid element (bitrate should be a positive integer)\n");
					error_code = JANUS_VIDEOROOM_ERROR_INVALID_ELEMENT;
					g_snprintf(error_cause, 512, "Invalid value (bitrate should be a positive integer)");
					goto error;
				}
				json_t *record = json_object_get(root, "record");
				if(record && !json_is_boolean(record)) {
					JANUS_LOG(LOG_ERR, "Invalid element (record should be a boolean)\n");
					error_code = JANUS_VIDEOROOM_ERROR_INVALID_ELEMENT;
					g_snprintf(error_cause, 512, "Invalid value (record should be a boolean)");
					goto error;
				}
				json_t *recfile = json_object_get(root, "filename");
				if(recfile && !json_is_string(recfile)) {
					JANUS_LOG(LOG_ERR, "Invalid element (filename should be a string)\n");
					error_code = JANUS_VIDEOROOM_ERROR_INVALID_ELEMENT;
					g_snprintf(error_cause, 512, "Invalid value (filename should be a string)");
					goto error;
				}
				if(audio) {
					participant->audio_active = json_is_true(audio);
					JANUS_LOG(LOG_VERB, "Setting audio property: %s (room %"SCNu64", user %"SCNu64")\n", participant->audio_active ? "true" : "false", participant->room->room_id, participant->user_id);
				}
				if(video) {
					participant->video_active = json_is_true(video);
					JANUS_LOG(LOG_VERB, "Setting video property: %s (room %"SCNu64", user %"SCNu64")\n", participant->video_active ? "true" : "false", participant->room->room_id, participant->user_id);
				}
				if(bitrate) {
					participant->bitrate = json_integer_value(bitrate);
					JANUS_LOG(LOG_VERB, "Setting video bitrate: %"SCNu64" (room %"SCNu64", user %"SCNu64")\n", participant->bitrate, participant->room->room_id, participant->user_id);
					/* Send a new REMB */
					participant->remb_latest = janus_get_monotonic_time();
					char rtcpbuf[200];
					memset(rtcpbuf, 0, 200);
					/* FIXME First put a RR (fake)... */
					int rrlen = 32;
					rtcp_rr *rr = (rtcp_rr *)&rtcpbuf;
					rr->header.version = 2;
					rr->header.type = RTCP_RR;
					rr->header.rc = 1;
					rr->header.length = htons((rrlen/4)-1);
					/* ... then put a SDES... */
					int sdeslen = janus_rtcp_sdes((char *)(&rtcpbuf)+rrlen, 200-rrlen, "janusvideo", 10);
					if(sdeslen > 0) {
						/* ... and then finally a REMB */
						janus_rtcp_remb((char *)(&rtcpbuf)+rrlen+sdeslen, 24, participant->bitrate ? participant->bitrate : 256*1024);
						gateway->relay_rtcp(msg->handle, 1, rtcpbuf, rrlen+sdeslen+24);
					}
				}
				gboolean prev_recording_active = participant->recording_active;
				if(record) {
					participant->recording_active = json_is_true(record);
					JANUS_LOG(LOG_VERB, "Setting record property: %s (room %"SCNu64", user %"SCNu64")\n", participant->recording_active ? "true" : "false", participant->room->room_id, participant->user_id);
				}
				if(recfile) {
					participant->recording_base = g_strdup(json_string_value(recfile));
					JANUS_LOG(LOG_VERB, "Setting recording basename: %s (room %"SCNu64", user %"SCNu64")\n", participant->recording_base, participant->room->room_id, participant->user_id);
				}
				/* Do we need to do something with the recordings right now? */
				if(participant->recording_active != prev_recording_active) {
					/* Something changed */
					if(!participant->recording_active) {
						/* Not recording (anymore?) */
						if(participant->arc) {
							janus_recorder_close(participant->arc);
							JANUS_LOG(LOG_INFO, "Closed audio recording %s\n", participant->arc->filename ? participant->arc->filename : "??");
							janus_recorder_free(participant->arc);
						}
						participant->arc = NULL;
						if(participant->vrc) {
							janus_recorder_close(participant->vrc);
							JANUS_LOG(LOG_INFO, "Closed video recording %s\n", participant->vrc->filename ? participant->vrc->filename : "??");
							janus_recorder_free(participant->vrc);
						}
						participant->vrc = NULL;
					} else if(participant->recording_active && participant->sdp) {
						/* We've started recording, send a PLI/FIR and go on */
						char filename[255];
						gint64 now = janus_get_real_time();
						if(strstr(participant->sdp, "m=audio")) {
							memset(filename, 0, 255);
							if(participant->recording_base) {
								/* Use the filename and path we have been provided */
								g_snprintf(filename, 255, "%s-audio", participant->recording_base);
								participant->arc = janus_recorder_create(participant->room->rec_dir, 0, filename);
								if(participant->arc == NULL) {
									JANUS_LOG(LOG_ERR, "Couldn't open an audio recording file for this publisher!\n");
								}
							} else {
								/* Build a filename */
								g_snprintf(filename, 255, "videoroom-%"SCNu64"-user-%"SCNu64"-%"SCNi64"-audio",
									participant->room->room_id, participant->user_id, now);
								participant->arc = janus_recorder_create(participant->room->rec_dir, 0, filename);
								if(participant->arc == NULL) {
									JANUS_LOG(LOG_ERR, "Couldn't open an audio recording file for this publisher!\n");
								}
							}
						}
						if(strstr(participant->sdp, "m=video")) {
							memset(filename, 0, 255);
							if(participant->recording_base) {
								/* Use the filename and path we have been provided */
								g_snprintf(filename, 255, "%s-video", participant->recording_base);
								participant->vrc = janus_recorder_create(participant->room->rec_dir, 1, filename);
								if(participant->vrc == NULL) {
									JANUS_LOG(LOG_ERR, "Couldn't open an video recording file for this publisher!\n");
								}
							} else {
								/* Build a filename */
								g_snprintf(filename, 255, "videoroom-%"SCNu64"-user-%"SCNu64"-%"SCNi64"-video",
									participant->room->room_id, participant->user_id, now);
								participant->vrc = janus_recorder_create(participant->room->rec_dir, 1, filename);
								if(participant->vrc == NULL) {
									JANUS_LOG(LOG_ERR, "Couldn't open an video recording file for this publisher!\n");
								}
							}
							/* Send a FIR */
							char buf[20];
							memset(buf, 0, 20);
							janus_rtcp_fir((char *)&buf, 20, &participant->fir_seq);
							JANUS_LOG(LOG_VERB, "Recording video, sending FIR to %"SCNu64" (%s)\n",
								participant->user_id, participant->display ? participant->display : "??");
							gateway->relay_rtcp(participant->session->handle, 1, buf, 20);
							/* Send a PLI too, just in case... */
							memset(buf, 0, 12);
							janus_rtcp_pli((char *)&buf, 12);
							JANUS_LOG(LOG_VERB, "Recording video, sending PLI to %"SCNu64" (%s)\n",
								participant->user_id, participant->display ? participant->display : "??");
							gateway->relay_rtcp(participant->session->handle, 1, buf, 12);
						}
					}
				}
				/* Done */
				event = json_object();
				json_object_set_new(event, "videoroom", json_string("event"));
				json_object_set_new(event, "room", json_integer(participant->room->room_id));
				json_object_set_new(event, "configured", json_string("ok"));
			} else if(!strcasecmp(request_text, "unpublish")) {
				/* This participant wants to unpublish */
				if(!participant->sdp) {
					JANUS_LOG(LOG_ERR, "Can't unpublish, not published\n");
					error_code = JANUS_VIDEOROOM_ERROR_NOT_PUBLISHED;
					g_snprintf(error_cause, 512, "Can't unpublish, not published");
					goto error;
				}
				/* Tell the core to tear down the PeerConnection, hangup_media will do the rest */
				janus_videoroom_hangup_media(session->handle);
				gateway->close_pc(session->handle);
				/* Done */
				event = json_object();
				json_object_set_new(event, "videoroom", json_string("event"));
				json_object_set_new(event, "room", json_integer(participant->room->room_id));
				json_object_set_new(event, "unpublished", json_string("ok"));
			} else if(!strcasecmp(request_text, "leave")) {
				/* This publisher is leaving, tell everybody */
				event = json_object();
				json_object_set_new(event, "videoroom", json_string("event"));
				json_object_set_new(event, "room", json_integer(participant->room->room_id));
				json_object_set_new(event, "leaving", json_integer(participant->user_id));
				char *leaving_text = json_dumps(event, JSON_INDENT(3) | JSON_PRESERVE_ORDER);
				GHashTableIter iter;
				gpointer value;
				if(participant->room) {
					if(!g_atomic_int_get(&participant->room->destroyed)) {
						janus_mutex_lock(&participant->room->mutex);
						g_hash_table_iter_init(&iter, participant->room->participants);
						while (!g_atomic_int_get(&participant->room->destroyed) && g_hash_table_iter_next(&iter, NULL, &value)) {
							janus_videoroom_publisher *p = value;
							if(p == participant) {
								continue;	/* Skip the new publisher itself */
							}
							JANUS_LOG(LOG_VERB, "Notifying participant %"SCNu64" (%s)\n", p->user_id, p->display ? p->display : "??");
							int ret = gateway->push_event(p->session->handle, &janus_videoroom_plugin, NULL, leaving_text, NULL, NULL);
							JANUS_LOG(LOG_VERB, "  >> %d (%s)\n", ret, janus_get_api_error(ret));
						}
						janus_mutex_unlock(&participant->room->mutex);
					}
				}
				g_free(leaving_text);
				/* Done */
				participant->audio_active = FALSE;
				participant->video_active = FALSE;
				session->started = FALSE;
				//~ session->destroy = TRUE;
			} else {
				JANUS_LOG(LOG_ERR, "Unknown request '%s'\n", request_text);
				error_code = JANUS_VIDEOROOM_ERROR_INVALID_REQUEST;
				g_snprintf(error_cause, 512, "Unknown request '%s'", request_text);
				goto error;
			}
		} else if(session->participant_type == janus_videoroom_p_type_subscriber) {
			/* Handle this subscriber */
			janus_videoroom_subscriber *subscriber = (janus_videoroom_subscriber *)session->participant;
			if(subscriber == NULL) {
				JANUS_LOG(LOG_ERR, "Invalid subscriber instance\n");
				error_code = JANUS_VIDEOROOM_ERROR_UNKNOWN_ERROR;
				g_snprintf(error_cause, 512, "Invalid subscriber instance");
				goto error;
			}
			if(!strcasecmp(request_text, "join")) {
				JANUS_LOG(LOG_ERR, "Already in as a subscriber on this handle\n");
				error_code = JANUS_VIDEOROOM_ERROR_ALREADY_JOINED;
				g_snprintf(error_cause, 512, "Already in as a subscriber on this handle");
				goto error;
			} else if(!strcasecmp(request_text, "start")) {
				/* Start/restart receiving the publisher streams */
				janus_videoroom_publisher *publisher = subscriber->feed;
				subscriber->paused = FALSE;
				event = json_object();
				json_object_set_new(event, "videoroom", json_string("event"));
				json_object_set_new(event, "room", json_integer(subscriber->room->room_id));
				json_object_set_new(event, "started", json_string("ok"));
				if(publisher) {
					/* Send a FIR */
					char buf[20];
					memset(buf, 0, 20);
					janus_rtcp_fir((char *)&buf, 20, &publisher->fir_seq);
					JANUS_LOG(LOG_VERB, "Resuming publisher, sending FIR to %"SCNu64" (%s)\n", publisher->user_id, publisher->display ? publisher->display : "??");
					gateway->relay_rtcp(publisher->session->handle, 1, buf, 20);
					/* Send a PLI too, just in case... */
					memset(buf, 0, 12);
					janus_rtcp_pli((char *)&buf, 12);
					JANUS_LOG(LOG_VERB, "Resuming publisher, sending PLI to %"SCNu64" (%s)\n", publisher->user_id, publisher->display ? publisher->display : "??");
					gateway->relay_rtcp(publisher->session->handle, 1, buf, 12);
				}
			} else if(!strcasecmp(request_text, "configure")) {
				json_t *audio = json_object_get(root, "audio");
				if(audio && !json_is_boolean(audio)) {
					JANUS_LOG(LOG_ERR, "Invalid element (audio should be a boolean)\n");
					error_code = JANUS_VIDEOROOM_ERROR_INVALID_ELEMENT;
					g_snprintf(error_cause, 512, "Invalid value (audio should be a boolean)");
					goto error;
				}
				json_t *video = json_object_get(root, "video");
				if(video && !json_is_boolean(video)) {
					JANUS_LOG(LOG_ERR, "Invalid element (video should be a boolean)\n");
					error_code = JANUS_VIDEOROOM_ERROR_INVALID_ELEMENT;
					g_snprintf(error_cause, 512, "Invalid value (video should be a boolean)");
					goto error;
				}
				json_t *data = json_object_get(root, "data");
				if(data && !json_is_boolean(data)) {
					JANUS_LOG(LOG_ERR, "Invalid element (data should be a boolean)\n");
					error_code = JANUS_VIDEOROOM_ERROR_INVALID_ELEMENT;
					g_snprintf(error_cause, 512, "Invalid value (data should be a boolean)");
					goto error;
				}
				/* Update the audio/video/data flags, if set */
				janus_videoroom_publisher *publisher = subscriber->feed;
				if(publisher) {
					if(audio && publisher->audio)
						subscriber->audio = json_is_true(audio);
					if(video && publisher->video)
						subscriber->video = json_is_true(video);
					if(data && publisher->data)
						subscriber->data = json_is_true(data);
				}
				event = json_object();
				json_object_set_new(event, "videoroom", json_string("event"));
				json_object_set_new(event, "room", json_integer(subscriber->room->room_id));
				json_object_set_new(event, "configured", json_string("ok"));
			} else if(!strcasecmp(request_text, "pause")) {
				/* Stop receiving the publisher streams for a while */
				subscriber->paused = TRUE;
				event = json_object();
				json_object_set_new(event, "videoroom", json_string("event"));
				json_object_set_new(event, "room", json_integer(subscriber->room->room_id));
				json_object_set_new(event, "paused", json_string("ok"));
			} else if(!strcasecmp(request_text, "switch")) {
				/* This subscriber wants to switch to a different publisher */
				json_t *feed = json_object_get(root, "feed");
				if(!feed) {
					JANUS_LOG(LOG_ERR, "Missing element (feed)\n");
					error_code = JANUS_VIDEOROOM_ERROR_MISSING_ELEMENT;
					g_snprintf(error_cause, 512, "Missing element (feed)");
					goto error;
				}
				if(!json_is_integer(feed) || json_integer_value(feed) < 0) {
					JANUS_LOG(LOG_ERR, "Invalid element (feed should be a positive integer)\n");
					error_code = JANUS_VIDEOROOM_ERROR_INVALID_ELEMENT;
					g_snprintf(error_cause, 512, "Invalid element (feed should be a positive integer)");
					goto error;
				}
				guint64 feed_id = json_integer_value(feed);
				json_t *audio = json_object_get(root, "audio");
				if(audio && !json_is_boolean(audio)) {
					JANUS_LOG(LOG_ERR, "Invalid element (audio should be a boolean)\n");
					error_code = JANUS_VIDEOROOM_ERROR_INVALID_ELEMENT;
					g_snprintf(error_cause, 512, "Invalid value (audio should be a boolean)");
					goto error;
				}
				json_t *video = json_object_get(root, "video");
				if(video && !json_is_boolean(video)) {
					JANUS_LOG(LOG_ERR, "Invalid element (video should be a boolean)\n");
					error_code = JANUS_VIDEOROOM_ERROR_INVALID_ELEMENT;
					g_snprintf(error_cause, 512, "Invalid value (video should be a boolean)");
					goto error;
				}
				json_t *data = json_object_get(root, "data");
				if(data && !json_is_boolean(data)) {
					JANUS_LOG(LOG_ERR, "Invalid element (data should be a boolean)\n");
					error_code = JANUS_VIDEOROOM_ERROR_INVALID_ELEMENT;
					g_snprintf(error_cause, 512, "Invalid value (data should be a boolean)");
					goto error;
				}
				if(!subscriber->room) {
					JANUS_LOG(LOG_ERR, "Room Destroyed \n");
					error_code = JANUS_VIDEOROOM_ERROR_NO_SUCH_ROOM;
					g_snprintf(error_cause, 512, "No such room ");
					goto error;
				}
				if(g_atomic_int_get(&subscriber->room->destroyed)) {
					JANUS_LOG(LOG_ERR, "Room Destroyed (%"SCNu64")\n", subscriber->room->room_id);
					error_code = JANUS_VIDEOROOM_ERROR_NO_SUCH_ROOM;
					g_snprintf(error_cause, 512, "No such room (%"SCNu64")", subscriber->room->room_id);
					goto error;
				}
				janus_mutex_lock(&subscriber->room->mutex);
				janus_videoroom_publisher *publisher = g_hash_table_lookup(subscriber->room->participants, GUINT_TO_POINTER(feed_id));
				janus_mutex_unlock(&subscriber->room->mutex);
				if(publisher == NULL || g_atomic_int_get(&publisher->destroyed) || publisher->sdp == NULL) {
					JANUS_LOG(LOG_ERR, "No such feed (%"SCNu64")\n", feed_id);
					error_code = JANUS_VIDEOROOM_ERROR_NO_SUCH_FEED;
					g_snprintf(error_cause, 512, "No such feed (%"SCNu64")", feed_id);
					goto error;
				}
				janus_refcount_increase(&publisher->ref);
				janus_refcount_increase(&publisher->session->ref);
				gboolean paused = subscriber->paused;
				subscriber->paused = TRUE;
				/* Unsubscribe from the previous publisher */
				janus_videoroom_publisher *prev_feed = subscriber->feed;
				if(prev_feed) {
					janus_mutex_lock(&prev_feed->subscribers_mutex);
					prev_feed->subscribers = g_slist_remove(prev_feed->subscribers, subscriber);
					janus_mutex_unlock(&prev_feed->subscribers_mutex);
					subscriber->feed = NULL;
					janus_refcount_decrease(&prev_feed->ref);
					janus_refcount_decrease(&prev_feed->session->ref);
				}
				/* Subscribe to the new one */
				subscriber->audio = audio ? json_is_true(audio) : TRUE;	/* True by default */
				if(!publisher->audio)
					subscriber->audio = FALSE;	/* ... unless the publisher isn't sending any audio */
				subscriber->video = video ? json_is_true(video) : TRUE;	/* True by default */
				if(!publisher->video)
					subscriber->video = FALSE;	/* ... unless the publisher isn't sending any video */
				subscriber->data = data ? json_is_true(data) : TRUE;	/* True by default */
				if(!publisher->data)
					subscriber->data = FALSE;	/* ... unless the publisher isn't sending any data */
				janus_mutex_lock(&publisher->subscribers_mutex);
				publisher->subscribers = g_slist_append(publisher->subscribers, subscriber);
				janus_mutex_unlock(&publisher->subscribers_mutex);
				subscriber->feed = publisher;
				/* Send a FIR to the new publisher */
				char buf[20];
				memset(buf, 0, 20);
				janus_rtcp_fir((char *)&buf, 20, &publisher->fir_seq);
				JANUS_LOG(LOG_VERB, "Switching existing subscriber to new publisher, sending FIR to %"SCNu64" (%s)\n", publisher->user_id, publisher->display ? publisher->display : "??");
				gateway->relay_rtcp(publisher->session->handle, 1, buf, 20);
				/* Send a PLI too, just in case... */
				memset(buf, 0, 12);
				janus_rtcp_pli((char *)&buf, 12);
				JANUS_LOG(LOG_VERB, "Switching existing subscriber to new publisher, sending PLI to %"SCNu64" (%s)\n", publisher->user_id, publisher->display ? publisher->display : "??");
				gateway->relay_rtcp(publisher->session->handle, 1, buf, 12);
				/* Done */
				subscriber->paused = paused;
				event = json_object();
				json_object_set_new(event, "videoroom", json_string("event"));
				json_object_set_new(event, "switched", json_string("ok"));
				json_object_set_new(event, "room", json_integer(subscriber->room->room_id));
				json_object_set_new(event, "id", json_integer(feed_id));
				if(publisher->display)
					json_object_set_new(event, "display", json_string(publisher->display));
			} else if(!strcasecmp(request_text, "leave")) {
				guint64 room_id = subscriber && subscriber->room ? subscriber->room->room_id : 0;
				/* Tell the core to tear down the PeerConnection, hangup_media will do the rest */
				janus_videoroom_hangup_media(session->handle);
				gateway->close_pc(session->handle);
				/* Send an event back */
				event = json_object();
				json_object_set_new(event, "videoroom", json_string("event"));
				json_object_set_new(event, "room", json_integer(room_id));
				json_object_set_new(event, "left", json_string("ok"));
				session->started = FALSE;
			} else {
				JANUS_LOG(LOG_ERR, "Unknown request '%s'\n", request_text);
				error_code = JANUS_VIDEOROOM_ERROR_INVALID_REQUEST;
				g_snprintf(error_cause, 512, "Unknown request '%s'", request_text);
				goto error;
			}
		}

		/* Prepare JSON event */
		JANUS_LOG(LOG_VERB, "Preparing JSON event as a reply\n");
		char *event_text = json_dumps(event, JSON_INDENT(3) | JSON_PRESERVE_ORDER);
		json_decref(event);
		/* Any SDP to handle? */
		if(!msg->sdp) {
			int ret = gateway->push_event(msg->handle, &janus_videoroom_plugin, msg->transaction, event_text, NULL, NULL);
			JANUS_LOG(LOG_VERB, "  >> %d (%s)\n", ret, janus_get_api_error(ret));
		} else {
			JANUS_LOG(LOG_VERB, "This is involving a negotiation (%s) as well:\n%s\n", msg->sdp_type, msg->sdp);
			const char *type = NULL;
			if(!strcasecmp(msg->sdp_type, "offer")) {
				/* We need to answer */
				type = "answer";
			} else if(!strcasecmp(msg->sdp_type, "answer")) {
				/* We got an answer (from a subscriber?), no need to negotiate */
				g_atomic_int_set(&session->hangingup, 0);
				int ret = gateway->push_event(msg->handle, &janus_videoroom_plugin, msg->transaction, event_text, NULL, NULL);
				JANUS_LOG(LOG_VERB, "  >> %d (%s)\n", ret, janus_get_api_error(ret));
				g_free(event_text);
				root = NULL;
				janus_videoroom_message_free(msg);
				continue;
			} else {
				/* TODO We don't support anything else right now... */
				JANUS_LOG(LOG_ERR, "Unknown SDP type '%s'\n", msg->sdp_type);
				error_code = JANUS_VIDEOROOM_ERROR_INVALID_SDP_TYPE;
				g_snprintf(error_cause, 512, "Unknown SDP type '%s'", msg->sdp_type);
				goto error;
			}
			if(session->participant_type != janus_videoroom_p_type_publisher) {
				/* We shouldn't be here, we always offer ourselves */
				JANUS_LOG(LOG_ERR, "Only publishers send offers\n");
				error_code = JANUS_VIDEOROOM_ERROR_INVALID_SDP_TYPE;
				g_snprintf(error_cause, 512, "Only publishers send offers");
				goto error;
			} else {
				/* This is a new publisher: is there room? */
				janus_videoroom_publisher *participant = (janus_videoroom_publisher *)session->participant;
				janus_videoroom *videoroom = participant->room;
				int count = 0;
				GHashTableIter iter;
				gpointer value;
				if(!videoroom) {
					error_code = JANUS_VIDEOROOM_ERROR_NO_SUCH_ROOM;
					goto error;
				}
				if(g_atomic_int_get(&videoroom->destroyed)) {
					error_code = JANUS_VIDEOROOM_ERROR_NO_SUCH_ROOM;
					goto error;
				}
				janus_mutex_lock(&videoroom->mutex);
				g_hash_table_iter_init(&iter, videoroom->participants);
				while (!g_atomic_int_get(&videoroom->destroyed) && g_hash_table_iter_next(&iter, NULL, &value)) {
					janus_videoroom_publisher *p = value;
					if(p != participant && p->sdp)
						count++;
				}
				janus_mutex_unlock(&videoroom->mutex);
				if(count == videoroom->max_publishers) {
					participant->audio_active = FALSE;
					participant->video_active = FALSE;
					JANUS_LOG(LOG_ERR, "Maximum number of publishers (%d) already reached\n", videoroom->max_publishers);
					error_code = JANUS_VIDEOROOM_ERROR_PUBLISHERS_FULL;
					g_snprintf(error_cause, 512, "Maximum number of publishers (%d) already reached", videoroom->max_publishers);
					goto error;
				}
				/* Now prepare the SDP to give back */
				if(strstr(msg->sdp, "Mozilla")) {
					participant->firefox = TRUE;
				}
				/* Which media are available? */
				int audio = 0, video = 0, data = 0;
				const char *audio_mode = NULL, *video_mode = NULL;
				sdp_parser_t *parser = sdp_parse(sdphome, msg->sdp, strlen(msg->sdp), 0);
				sdp_session_t *parsed_sdp = sdp_session(parser);
				if(!parsed_sdp) {
					/* Invalid SDP */
					JANUS_LOG(LOG_ERR, "Error parsing SDP: %s\n", sdp_parsing_error(parser));
					error_code = JANUS_VIDEOROOM_ERROR_PUBLISHERS_FULL;
					g_snprintf(error_cause, 512, "Error parsing SDP: %s", sdp_parsing_error(parser));
					sdp_parser_free(parser);
					goto error;
				}
				sdp_media_t *m = parsed_sdp->sdp_media;
				while(m) {
					if(m->m_type == sdp_media_audio && m->m_port > 0) {
						audio++;
						participant->audio = TRUE;
						if(audio > 1) {
							m = m->m_next;
							continue;
						}
					} else if(m->m_type == sdp_media_video && m->m_port > 0) {
						video++;
						participant->video = TRUE;
						if(video > 1) {
							m = m->m_next;
							continue;
						}
#ifdef HAVE_SCTP
					} else if(m->m_type == sdp_media_application && m->m_port > 0) {
						data++;
						participant->data = TRUE;
						if(data > 1) {
							m = m->m_next;
							continue;
						}
#endif
					}
					if(m->m_type != sdp_media_application) {
						/* What is the direction? */
						switch(m->m_mode) {
							case sdp_recvonly:
								/* If we're getting a 'recvonly' publisher, we're going to answer with 'inactive' */
							case sdp_inactive:
								if(m->m_type == sdp_media_audio) {
									audio_mode = "inactive";
								} else {
									video_mode = "inactive";
								}
								break;
							case sdp_sendonly:
								/* What we expect, turn this into 'recvonly' */
							case sdp_sendrecv:
							default:
								if(m->m_type == sdp_media_audio) {
									audio_mode = "recvonly";
								} else {
									video_mode = "recvonly";
								}
								break;
						}
					}
					m = m->m_next;
				}
				sdp_parser_free(parser);
				JANUS_LOG(LOG_VERB, "The publisher %s going to send an audio stream\n", audio ? "is" : "is NOT");
				int opus_pt = 0, isac32_pt = 0, isac16_pt = 0, pcmu_pt = 0, pcma_pt = 0,
					vp8_pt = 0, vp9_pt = 0, h264_pt = 0;
				if(audio) {
					JANUS_LOG(LOG_VERB, "  -- Will answer with media direction '%s'\n", audio_mode);
					opus_pt = janus_get_opus_pt(msg->sdp);
					if(opus_pt > 0) {
						JANUS_LOG(LOG_VERB, "  -- -- Opus payload type is %d\n", opus_pt);
					}
					isac32_pt = janus_get_isac32_pt(msg->sdp);
					if(isac32_pt > 0) {
						JANUS_LOG(LOG_VERB, "  -- -- ISAC 32K payload type is %d\n", isac32_pt);
					}
					isac16_pt = janus_get_isac16_pt(msg->sdp);
					if(isac16_pt > 0) {
						JANUS_LOG(LOG_VERB, "  -- -- ISAC 16K payload type is %d\n", isac16_pt);
					}
					pcmu_pt = janus_get_pcmu_pt(msg->sdp);
					if(pcmu_pt > 0) {
						JANUS_LOG(LOG_VERB, "  -- -- PCMU payload type is %d\n", pcmu_pt);
					}
					pcma_pt = janus_get_pcma_pt(msg->sdp);
					if(pcma_pt > 0) {
						JANUS_LOG(LOG_VERB, "  -- -- PCMA payload type is %d\n", pcma_pt);
					}
				}
				JANUS_LOG(LOG_VERB, "The publisher %s going to send a video stream\n", video ? "is" : "is NOT");
				if(video) {
					JANUS_LOG(LOG_VERB, "  -- Will answer with media direction '%s'\n", video_mode);
					vp8_pt = janus_get_vp8_pt(msg->sdp);
					if(vp8_pt > 0) {
						JANUS_LOG(LOG_VERB, "  -- -- VP8 payload type is %d\n", vp8_pt);
					}
					vp9_pt = janus_get_vp9_pt(msg->sdp);
					if(vp9_pt > 0) {
						JANUS_LOG(LOG_VERB, "  -- -- VP9 payload type is %d\n", vp9_pt);
					}
					h264_pt = janus_get_h264_pt(msg->sdp);
					if(h264_pt > 0) {
						JANUS_LOG(LOG_VERB, "  -- -- H264 payload type is %d\n", h264_pt);
					}
				}
				JANUS_LOG(LOG_VERB, "The publisher %s going to open a data channel\n", data ? "is" : "is NOT");
				/* Also add a bandwidth SDP attribute if we're capping the bitrate in the room */
				int b = 0;
				if(participant->firefox)	/* Don't add any b=AS attribute for Chrome */
					b = (int)(videoroom->bitrate/1000);
				char sdp[1280], audio_mline[256], video_mline[512], data_mline[256];
				if(audio) {
					switch(videoroom->acodec) {
						case JANUS_VIDEOROOM_OPUS:
							if(opus_pt < 0) {
								JANUS_LOG(LOG_WARN, "Videoroom is forcing OPUS, but publisher didn't offer any... rejecting audio\n");
								g_snprintf(audio_mline, 256, "m=audio 111 RTP/SAVPF 0\r\n");
							} else {
								g_snprintf(audio_mline, 256, sdp_a_template_opus,
									opus_pt,						/* Opus payload type */
									audio_mode,						/* The publisher gets a recvonly or inactive back */
									opus_pt); 						/* Opus payload type */
							}
							break;
						case JANUS_VIDEOROOM_ISAC_32K:
							if(isac32_pt < 0) {
								JANUS_LOG(LOG_WARN, "Videoroom is forcing ISAC 32K, but publisher didn't offer any... rejecting audio\n");
								g_snprintf(audio_mline, 256, "m=audio 104 RTP/SAVPF 0\r\n");
							} else {
								g_snprintf(audio_mline, 256, sdp_a_template_isac32,
									isac32_pt,						/* ISAC 32K payload type */
									audio_mode,						/* The publisher gets a recvonly or inactive back */
									isac32_pt); 					/* ISAC 32K payload type */
							}
							break;
						case JANUS_VIDEOROOM_ISAC_16K:
							if(isac16_pt < 0) {
								JANUS_LOG(LOG_WARN, "Videoroom is forcing ISAC 16K, but publisher didn't offer any... rejecting audio\n");
								g_snprintf(audio_mline, 256, "m=audio 103 RTP/SAVPF 0\r\n");
							} else {
								g_snprintf(audio_mline, 256, sdp_a_template_isac16,
									isac16_pt,						/* ISAC 16K payload type */
									audio_mode,						/* The publisher gets a recvonly or inactive back */
									isac16_pt);						/* ISAC 16K payload type */
							}
							break;
						case JANUS_VIDEOROOM_PCMU:
							if(pcmu_pt < 0) {
								JANUS_LOG(LOG_WARN, "Videoroom is forcing PCMU, but publisher didn't offer any... rejecting audio\n");
								g_snprintf(audio_mline, 256, "m=audio 0 RTP/SAVPF 0\r\n");
							} else {
								g_snprintf(audio_mline, 256, sdp_a_template_pcmu,
									pcmu_pt,						/* PCMU payload type */
									audio_mode,						/* The publisher gets a recvonly or inactive back */
									pcmu_pt);						/* PCMU payload type */
							}
							break;
						case JANUS_VIDEOROOM_PCMA:
							if(pcma_pt < 0) {
								JANUS_LOG(LOG_WARN, "Videoroom is forcing PCMA, but publisher didn't offer any... rejecting audio\n");
								g_snprintf(audio_mline, 256, "m=audio 0 RTP/SAVPF 0\r\n");
							} else {
								g_snprintf(audio_mline, 256, sdp_a_template_pcma,
									pcma_pt,						/* PCMA payload type */
									audio_mode,						/* The publisher gets a recvonly or inactive back */
									pcma_pt);						/* PCMA payload type */
							}
							break;
						default:
							/* Shouldn't happen */
							break;
					}
				} else {
					audio_mline[0] = '\0';
				}
				if(video) {
					switch(videoroom->vcodec) {
						case JANUS_VIDEOROOM_VP8:
							if(vp8_pt < 0) {
								JANUS_LOG(LOG_WARN, "Videoroom is forcing VP8, but publisher didn't offer any... rejecting video\n");
								g_snprintf(video_mline, 512, "m=video 0 RTP/SAVPF 0\r\n");
							} else {
								g_snprintf(video_mline, 512, sdp_v_template_vp8,
									vp8_pt,							/* VP8 payload type */
									b,								/* Bandwidth */
									video_mode,						/* The publisher gets a recvonly or inactive back */
									vp8_pt, 						/* VP8 payload type */
									vp8_pt, 						/* VP8 payload type */
									vp8_pt, 						/* VP8 payload type */
									vp8_pt, 						/* VP8 payload type */
									vp8_pt); 						/* VP8 payload type */
							}
							break;
						case JANUS_VIDEOROOM_VP9:
							if(vp9_pt < 0) {
								JANUS_LOG(LOG_WARN, "Videoroom is forcing VP9, but publisher didn't offer any... rejecting video\n");
								g_snprintf(video_mline, 512, "m=video 0 RTP/SAVPF 0\r\n");
							} else {
								g_snprintf(video_mline, 512, sdp_v_template_vp9,
									vp9_pt,							/* VP9 payload type */
									b,								/* Bandwidth */
									video_mode,						/* The publisher gets a recvonly or inactive back */
									vp9_pt, 						/* VP9 payload type */
									vp9_pt, 						/* VP9 payload type */
									vp9_pt, 						/* VP9 payload type */
									vp9_pt, 						/* VP9 payload type */
									vp9_pt); 						/* VP9 payload type */
							}
							break;
						case JANUS_VIDEOROOM_H264:
							if(h264_pt < 0) {
								JANUS_LOG(LOG_WARN, "Videoroom is forcing H264, but publisher didn't offer any... rejecting video\n");
								g_snprintf(video_mline, 512, "m=video 0 RTP/SAVPF 0\r\n");
							} else {
								g_snprintf(video_mline, 512, sdp_v_template_h264,
									h264_pt,						/* H264 payload type */
									b,								/* Bandwidth */
									video_mode,						/* The publisher gets a recvonly or inactive back */
									h264_pt, 						/* H264 payload type */
									h264_pt, 						/* H264 payload type */
									h264_pt, 						/* H264 payload type */
									h264_pt, 						/* H264 payload type */
									h264_pt, 						/* H264 payload type */
									h264_pt); 						/* H264 payload type */
							}
							break;
						default:
							/* Shouldn't happen */
							break;
					}
				} else {
					video_mline[0] = '\0';
				}
				if(data) {
					g_snprintf(data_mline, 256, sdp_d_template);
				} else {
					data_mline[0] = '\0';
				}
				g_snprintf(sdp, 1280, sdp_template,
					janus_get_real_time(),			/* We need current time here */
					janus_get_real_time(),			/* We need current time here */
					participant->room->room_name,	/* Video room name */
					audio_mline,					/* Audio m-line, if any */
					video_mline,					/* Video m-line, if any */
					data_mline);					/* Data channel m-line, if any */

				char *newsdp = g_strdup(sdp);
				if(video && b == 0) {
					/* Remove useless bandwidth attribute */
					newsdp = janus_string_replace(newsdp, "b=AS:0\r\n", "");
				}
				/* Is this room recorded? */
				if(videoroom->record || participant->recording_active) {
					char filename[255];
					gint64 now = janus_get_real_time();
					if(audio) {
						memset(filename, 0, 255);
						if(participant->recording_base) {
							/* Use the filename and path we have been provided */
							g_snprintf(filename, 255, "%s-audio", participant->recording_base);
							participant->arc = janus_recorder_create(videoroom->rec_dir, 0, filename);
							if(participant->arc == NULL) {
								JANUS_LOG(LOG_ERR, "Couldn't open an audio recording file for this publisher!\n");
							}
						} else {
							/* Build a filename */
							g_snprintf(filename, 255, "videoroom-%"SCNu64"-user-%"SCNu64"-%"SCNi64"-audio",
								videoroom->room_id, participant->user_id, now);
							participant->arc = janus_recorder_create(videoroom->rec_dir, 0, filename);
							if(participant->arc == NULL) {
								JANUS_LOG(LOG_ERR, "Couldn't open an audio recording file for this publisher!\n");
							}
						}
					}
					if(video) {
						memset(filename, 0, 255);
						if(participant->recording_base) {
							/* Use the filename and path we have been provided */
							g_snprintf(filename, 255, "%s-video", participant->recording_base);
							participant->vrc = janus_recorder_create(videoroom->rec_dir, 1, filename);
							if(participant->vrc == NULL) {
								JANUS_LOG(LOG_ERR, "Couldn't open an video recording file for this publisher!\n");
							}
						} else {
							/* Build a filename */
							g_snprintf(filename, 255, "videoroom-%"SCNu64"-user-%"SCNu64"-%"SCNi64"-video",
								videoroom->room_id, participant->user_id, now);
							participant->vrc = janus_recorder_create(videoroom->rec_dir, 1, filename);
							if(participant->vrc == NULL) {
								JANUS_LOG(LOG_ERR, "Couldn't open an video recording file for this publisher!\n");
							}
						}
					}
				}

				JANUS_LOG(LOG_VERB, "Handling publisher: turned this into an '%s':\n%s\n", type, newsdp);
				/* How long will the gateway take to push the event? */
				g_atomic_int_set(&session->hangingup, 0);
				gint64 start = janus_get_monotonic_time();
				int res = gateway->push_event(msg->handle, &janus_videoroom_plugin, msg->transaction, event_text, type, newsdp);
				JANUS_LOG(LOG_VERB, "  >> Pushing event: %d (took %"SCNu64" us)\n", res, janus_get_monotonic_time()-start);

				/* Now turn the SDP into what we'll send subscribers, using the static payload types for making switching easier */
				if(audio) {
					switch(videoroom->acodec) {
						case JANUS_VIDEOROOM_OPUS:
							if(opus_pt < 0) {
								audio_mline[0] = '\0';
							} else {
								g_snprintf(audio_mline, 256, sdp_a_template_opus,
									OPUS_PT,						/* Opus payload type */
									/* Subscribers gets a sendonly or inactive back */
									strcmp(audio_mode, "inactive") ? "sendonly" : "inactive",
									OPUS_PT); 						/* Opus payload type */
							}
							break;
						case JANUS_VIDEOROOM_ISAC_32K:
							if(isac32_pt < 0 ) {
								JANUS_LOG(LOG_WARN, "Videoroom is forcing ISAC 32K, but publisher didn't offer any... rejecting audio\n");
								g_snprintf(audio_mline, 256, "m=audio 104 RTP/SAVPF 0\r\n");
							} else {
								g_snprintf(audio_mline, 256, sdp_a_template_isac32,
									ISAC32_PT,						/* ISAC 32K payload type */
									/* Subscribers gets a sendonly or inactive back */
									strcmp(audio_mode, "inactive") ? "sendonly" : "inactive",
									ISAC32_PT);						/* ISAC 32K payload type */
							}
							break;
						case JANUS_VIDEOROOM_ISAC_16K:
							if(isac16_pt < 0) {
								JANUS_LOG(LOG_WARN, "Videoroom is forcing ISAC 16K, but publisher didn't offer any... rejecting audio\n");
								g_snprintf(audio_mline, 256, "m=audio 103 RTP/SAVPF 0\r\n");
							} else {
								g_snprintf(audio_mline, 256, sdp_a_template_isac16,
									ISAC16_PT,						/* ISAC 16K payload type */
									/* Subscribers gets a sendonly or inactive back */
									strcmp(audio_mode, "inactive") ? "sendonly" : "inactive",
									ISAC16_PT);						/* ISAC 16K payload type */
							}
							break;
						case JANUS_VIDEOROOM_PCMU:
							if(pcmu_pt < 0) {
								JANUS_LOG(LOG_WARN, "Videoroom is forcing PCMU, but publisher didn't offer any... rejecting audio\n");
								g_snprintf(audio_mline, 256, "m=audio 0 RTP/SAVPF 0\r\n");
							} else {
								g_snprintf(audio_mline, 256, sdp_a_template_pcmu,
									PCMU_PT,						/*PCMU payload type */
									/* Subscribers gets a sendonly or inactive back */
									strcmp(audio_mode, "inactive") ? "sendonly" : "inactive",
									PCMU_PT); 						/*PCMU   payload type */
							}
							break;
						case JANUS_VIDEOROOM_PCMA:
							if(pcma_pt < 0) {
								JANUS_LOG(LOG_WARN, "Videoroom is forcing PCMA, but publisher didn't offer any... rejecting audio\n");
								g_snprintf(audio_mline, 256, "m=audio 0 RTP/SAVPF 0\r\n");
							} else {
								g_snprintf(audio_mline, 256, sdp_a_template_pcma,
									PCMA_PT,						/*PCMA payload type */
									/* Subscribers gets a sendonly or inactive back */
									strcmp(audio_mode, "inactive") ? "sendonly" : "inactive",
									PCMA_PT); 						/*PCMA   payload type */
							}
							break;
						default:
							/* Shouldn't happen */
							break;
						}
				} else {
					audio_mline[0] = '\0';
				}
				if(video) {
					switch(videoroom->vcodec) {
						case JANUS_VIDEOROOM_VP8:
							if(vp8_pt < 0) {
								video_mline[0] = '\0';
							} else {
								g_snprintf(video_mline, 512, sdp_v_template_vp8,
									VP8_PT,							/* VP8 payload type */
									b,								/* Bandwidth */
									/* Subscribers gets a sendonly or inactive back */
									strcmp(video_mode, "inactive") ? "sendonly" : "inactive",
									VP8_PT, 						/* VP8 payload type */
									VP8_PT, 						/* VP8 payload type */
									VP8_PT, 						/* VP8 payload type */
									VP8_PT, 						/* VP8 payload type */
									VP8_PT); 						/* VP8 payload type */
							}
							break;
						case JANUS_VIDEOROOM_VP9:
							if(vp9_pt < 0) {
								JANUS_LOG(LOG_WARN, "Videoroom is forcing VP8, but publisher didn't offer any... rejecting video\n");
								g_snprintf(video_mline, 512, "m=video 0 RTP/SAVPF 0\r\n");
							} else {
								g_snprintf(video_mline, 512, sdp_v_template_vp9,
									VP9_PT,							/* VP9 payload type */
									b,								/* Bandwidth */
									/* Subscribers gets a sendonly or inactive back */
									strcmp(video_mode, "inactive") ? "sendonly" : "inactive",
									VP9_PT, 						/* VP9 payload type */
									VP9_PT, 						/* VP9 payload type */
									VP9_PT, 						/* VP9 payload type */
									VP9_PT, 						/* VP9 payload type */
									VP9_PT); 						/* VP9 payload type */
							}
							break;
						case JANUS_VIDEOROOM_H264:
							if(h264_pt < 0) {
								JANUS_LOG(LOG_WARN, "Videoroom is forcing VP8, but publisher didn't offer any... rejecting video\n");
								g_snprintf(video_mline, 512, "m=video 0 RTP/SAVPF 0\r\n");
							} else {
								g_snprintf(video_mline, 512, sdp_v_template_h264,
									H264_PT,						/* H264 payload type */
									b,								/* Bandwidth */
									/* Subscribers gets a sendonly or inactive back */
									strcmp(video_mode, "inactive") ? "sendonly" : "inactive",
									H264_PT, 						/* H264 payload type */
									H264_PT, 						/* H264 payload type */
									H264_PT, 						/* H264 payload type */
									H264_PT, 						/* H264 payload type */
									H264_PT, 						/* H264 payload type */
									H264_PT); 						/* H264 payload type */
							}
							break;
						default:
							/* Shouldn't happen */
							break;
					}
				} else {
					video_mline[0] = '\0';
				}
				if(data) {
					g_snprintf(data_mline, 256, sdp_d_template);
				} else {
					data_mline[0] = '\0';
				}
				g_snprintf(sdp, 1280, sdp_template,
					janus_get_real_time(),			/* We need current time here */
					janus_get_real_time(),			/* We need current time here */
					participant->room->room_name,	/* Video room name */
					audio_mline,					/* Audio m-line, if any */
					video_mline,					/* Video m-line, if any */
					data_mline);					/* Data channel m-line, if any */
				g_free(newsdp);
				newsdp = g_strdup(sdp);
				if(video && b == 0) {
					/* Remove useless bandwidth attribute */
					newsdp = janus_string_replace(newsdp, "b=AS:0\r\n", "");
				}

				/* Done */
				if(res != JANUS_OK) {
					/* TODO Failed to negotiate? We should remove this publisher */
				} else {
					/* Store the participant's SDP for interested subscribers */
					participant->sdp = newsdp;
					/* Notify all other participants that there's a new boy in town */
					json_t *list = json_array();
					json_t *pl = json_object();
					json_object_set_new(pl, "id", json_integer(participant->user_id));
					if(participant->display)
						json_object_set_new(pl, "display", json_string(participant->display));
					json_array_append_new(list, pl);
					json_t *pub = json_object();
					json_object_set_new(pub, "videoroom", json_string("event"));
					json_object_set_new(pub, "room", json_integer(participant->room->room_id));
					json_object_set_new(pub, "publishers", list);
					char *pub_text = json_dumps(pub, JSON_INDENT(3) | JSON_PRESERVE_ORDER);
					json_decref(pub);
					GHashTableIter iter;
					gpointer value;
					janus_mutex_lock(&videoroom->mutex);
					g_hash_table_iter_init(&iter, videoroom->participants);
					while (!g_atomic_int_get(&videoroom->destroyed) && g_hash_table_iter_next(&iter, NULL, &value)) {
						janus_videoroom_publisher *p = value;
						if(p == participant) {
							continue;	/* Skip the new publisher itself */
						}
						JANUS_LOG(LOG_VERB, "Notifying participant %"SCNu64" (%s)\n", p->user_id, p->display ? p->display : "??");
						int ret = gateway->push_event(p->session->handle, &janus_videoroom_plugin, NULL, pub_text, NULL, NULL);
						JANUS_LOG(LOG_VERB, "  >> %d (%s)\n", ret, janus_get_api_error(ret));
					}
					g_free(pub_text);
					janus_mutex_unlock(&videoroom->mutex);
					/* Let's wait for the setup_media event */
				}
			}
		}
		g_free(event_text);
		janus_videoroom_message_free(msg);

		continue;
		
error:
		{
			/* Prepare JSON error event */
			json_t *event = json_object();
			json_object_set_new(event, "videoroom", json_string("event"));
			json_object_set_new(event, "error_code", json_integer(error_code));
			json_object_set_new(event, "error", json_string(error_cause));
			char *event_text = json_dumps(event, JSON_INDENT(3) | JSON_PRESERVE_ORDER);
			json_decref(event);
			JANUS_LOG(LOG_VERB, "Pushing event: %s\n", event_text);
			int ret = gateway->push_event(msg->handle, &janus_videoroom_plugin, msg->transaction, event_text, NULL, NULL);
			JANUS_LOG(LOG_VERB, "  >> %d (%s)\n", ret, janus_get_api_error(ret));
			g_free(event_text);
			janus_videoroom_message_free(msg);
		}
	}
	g_free(error_cause);
	JANUS_LOG(LOG_VERB, "Leaving VideoRoom handler thread\n");
	return NULL;
}


<<<<<<< HEAD
=======
/* Multiplexing helpers */
int janus_videoroom_muxed_subscribe(janus_videoroom_listener_muxed *muxed_listener, GList *feeds, char *transaction) {
	if(!muxed_listener || !feeds)
		return -1;
	janus_mutex_lock(&muxed_listener->listeners_mutex);
	JANUS_LOG(LOG_VERB, "Subscribing to %d feeds\n", g_list_length(feeds));
	janus_videoroom *videoroom = muxed_listener->room;
	GList *ps = feeds;
	json_t *list = json_array();
	int added_feeds = 0;
	while(ps) {
		uint64_t feed_id = GPOINTER_TO_UINT(ps->data);
		janus_videoroom_participant *publisher = g_hash_table_lookup(videoroom->participants, GUINT_TO_POINTER(feed_id));
		if(publisher == NULL) { //~ || publisher->sdp == NULL) {
			/* FIXME For muxed listeners, we accept subscriptions to existing participants who haven't published yet */
			JANUS_LOG(LOG_WARN, "No such feed (%"SCNu64"), skipping\n", feed_id);
			ps = ps->next;
			continue;
		}
		/* Are we already subscribed? */
		gboolean subscribed = FALSE;
		GSList *ls = muxed_listener->listeners;
		while(ls) {
			janus_videoroom_listener *l = (janus_videoroom_listener *)ls->data;
			if(l && (l->feed == publisher)) {
				subscribed = TRUE;
				JANUS_LOG(LOG_WARN, "Already subscribed to feed %"SCNu64", skipping\n", feed_id);
				break;
			}
			ls = ls->next;
		}
		if(subscribed) {
			ps = ps->next;
			continue;
		}
		janus_videoroom_listener *listener = g_malloc0(sizeof(janus_videoroom_listener));
		if(listener == NULL) {
			JANUS_LOG(LOG_FATAL, "Memory error!\n");
			ps = ps->next;
			continue;
		}
		listener->session = muxed_listener->session;
		listener->room = videoroom;
		listener->feed = publisher;
		//~ listener->paused = TRUE;	/* We need an explicit start from the listener */
		listener->paused = FALSE;
		listener->parent = muxed_listener;
		janus_mutex_lock(&publisher->listeners_mutex);
		publisher->listeners = g_slist_append(publisher->listeners, listener);
		janus_mutex_unlock(&publisher->listeners_mutex);
		muxed_listener->listeners = g_slist_append(muxed_listener->listeners, listener);
		JANUS_LOG(LOG_VERB, "Now subscribed to %d feeds\n", g_slist_length(muxed_listener->listeners));
		/* Add to feeds in the answer */
		added_feeds++;
		json_t *f = json_object();
		json_object_set_new(f, "id", json_integer(feed_id));
		if(publisher->display)
			json_object_set_new(f, "display", json_string(publisher->display));
		json_array_append_new(list, f);
		ps = ps->next;
	}
	janus_mutex_unlock(&muxed_listener->listeners_mutex);
	if(added_feeds == 0) {
		/* Nothing changed */
		return 0;
	}
	/* Prepare event */
	json_t *event = json_object();
	json_object_set_new(event, "videoroom", json_string("muxed-attached"));
	json_object_set_new(event, "room", json_integer(videoroom->room_id));
	json_object_set_new(event, "feeds", list);
	JANUS_LOG(LOG_VERB, "Preparing JSON event as a reply\n");
	char *event_text = json_dumps(event, JSON_INDENT(3) | JSON_PRESERVE_ORDER);
	json_decref(event);
	/* Send the updated offer */
	return janus_videoroom_muxed_offer(muxed_listener, transaction, event_text);
}

int janus_videoroom_muxed_unsubscribe(janus_videoroom_listener_muxed *muxed_listener, GList *feeds, char *transaction) {
	janus_mutex_lock(&muxed_listener->listeners_mutex);
	JANUS_LOG(LOG_VERB, "Unsubscribing from %d feeds\n", g_list_length(feeds));
	janus_videoroom *videoroom = muxed_listener->room;
	GList *ps = feeds;
	json_t *list = json_array();
	int removed_feeds = 0;
	while(ps) {
		uint64_t feed_id = GPOINTER_TO_UINT(ps->data);
		GSList *ls = muxed_listener->listeners;
		while(ls) {
			janus_videoroom_listener *listener = (janus_videoroom_listener *)ls->data;
			if(listener) {
				janus_videoroom_participant *publisher = listener->feed;
				if(publisher == NULL || publisher->user_id != feed_id) {
					/* Not the publisher we're looking for */
					ls = ls->next;
					continue;
				}
				janus_mutex_lock(&publisher->listeners_mutex);
				publisher->listeners = g_slist_remove(publisher->listeners, listener);
				janus_mutex_unlock(&publisher->listeners_mutex);
				listener->feed = NULL;
				muxed_listener->listeners = g_slist_remove(muxed_listener->listeners, listener);
				JANUS_LOG(LOG_VERB, "Now subscribed to %d feeds\n", g_slist_length(muxed_listener->listeners));
				janus_videoroom_listener_free(listener);
				/* Add to feeds in the answer */
				removed_feeds++;
				json_t *f = json_object();
				json_object_set_new(f, "id", json_integer(feed_id));
				json_array_append_new(list, f);
				break;
			}
			ls = ls->next;
		}
		ps = ps->next;
	}
	janus_mutex_unlock(&muxed_listener->listeners_mutex);
	if(removed_feeds == 0) {
		/* Nothing changed */
		return 0;
	}
	/* Prepare event */
	json_t *event = json_object();
	json_object_set_new(event, "videoroom", json_string("muxed-detached"));
	json_object_set_new(event, "room", json_integer(videoroom->room_id));
	json_object_set_new(event, "feeds", list);
	JANUS_LOG(LOG_VERB, "Preparing JSON event as a reply\n");
	char *event_text = json_dumps(event, JSON_INDENT(3) | JSON_PRESERVE_ORDER);
	json_decref(event);
	/* Send the updated offer */
	return janus_videoroom_muxed_offer(muxed_listener, transaction, event_text);
}

int janus_videoroom_muxed_offer(janus_videoroom_listener_muxed *muxed_listener, char *transaction, char *event_text) {
	if(muxed_listener == NULL)
		return -1;
	/* Negotiate by placing a 'muxed' fake attribute for each publisher we subscribed to,
	 * that will translate to multiple SSRCs when merging the SDP */
	int audio = 0, video = 0;
	char audio_muxed[1024], video_muxed[1024], temp[255];
	char sdp[2048], audio_mline[512], video_mline[512], data_mline[1];
	data_mline[0] = '\0'; /* Multiplexed streams do not support data channels */
	memset(audio_muxed, 0, 1024);
	memset(video_muxed, 0, 1024);
	memset(audio_mline, 0, 512);
	memset(video_mline, 0, 512);
	/* Prepare the m-lines (FIXME this will result in an audio line even for video-only rooms, but we don't care) */
	switch(muxed_listener->room->acodec) {
		case JANUS_VIDEOROOM_OPUS:
			g_snprintf(audio_mline, 512, sdp_a_template_opus,
				OPUS_PT,						/* Opus payload type */
				"sendonly",						/* The subscribers gets a sendonly back */
				OPUS_PT); 						/* Opus payload type */
			break;
		case JANUS_VIDEOROOM_ISAC_32K:
			g_snprintf(audio_mline, 512, sdp_a_template_isac32,
				ISAC32_PT,						/* ISAC 32K payload type */
				"sendonly",						/* The subscribers gets a sendonly back */
				ISAC32_PT); 					/* ISAC 32K payload type */
			break;
		case JANUS_VIDEOROOM_ISAC_16K:
			g_snprintf(audio_mline, 512, sdp_a_template_isac16,
				ISAC16_PT,						/* ISAC 16K payload type */
				"sendonly",						/* The subscribers gets a sendonly back */
				ISAC16_PT);						/* ISAC 16K payload type */
			break;
		case JANUS_VIDEOROOM_PCMU:
			g_snprintf(audio_mline, 512, sdp_a_template_pcmu,
				PCMU_PT,						/* PCMU payload type */
				"sendonly",						/* The subscribers gets a sendonly back */
				PCMU_PT);						/* PCMU payload type */
			break;
		case JANUS_VIDEOROOM_PCMA:
			g_snprintf(audio_mline, 512, sdp_a_template_pcma,
				PCMA_PT,						/* PCMA payload type */
				"sendonly",						/* The subscribers gets a sendonly back */
				PCMA_PT);						/* PCMA payload type */
			break;
		default:
			/* Shouldn't happen */
			break;
	}
	switch(muxed_listener->room->vcodec) {
		case JANUS_VIDEOROOM_VP8:
			g_snprintf(video_mline, 512, sdp_v_template_vp8,
				VP8_PT,							/* VP8 payload type */
				0,								/* Bandwidth */
				"sendonly",						/* The subscribers gets a sendonly back */
				VP8_PT, 						/* VP8 payload type */
				VP8_PT, 						/* VP8 payload type */
				VP8_PT, 						/* VP8 payload type */
				VP8_PT, 						/* VP8 payload type */
				VP8_PT); 						/* VP8 payload type */
			break;
		case JANUS_VIDEOROOM_VP9:
			g_snprintf(video_mline, 512, sdp_v_template_vp9,
				VP9_PT,							/* VP9 payload type */
				0,								/* Bandwidth */
				"sendonly",						/* The subscribers gets a sendonly back */
				VP9_PT, 						/* VP9 payload type */
				VP9_PT, 						/* VP9 payload type */
				VP9_PT, 						/* VP9 payload type */
				VP9_PT, 						/* VP9 payload type */
				VP9_PT); 						/* VP9 payload type */
			break;
		case JANUS_VIDEOROOM_H264:
			g_snprintf(video_mline, 512, sdp_v_template_h264,
				H264_PT,						/* H264 payload type */
				0,								/* Bandwidth */
				"sendonly",						/* The subscribers gets a sendonly back */
				H264_PT, 						/* H264 payload type */
				H264_PT, 						/* H264 payload type */
				H264_PT, 						/* H264 payload type */
				H264_PT, 						/* H264 payload type */
				H264_PT, 						/* H264 payload type */
				H264_PT); 						/* H264 payload type */
			break;
		default:
			/* Shouldn't happen */
			break;
	}
	/* FIXME Add a fake user/SSRC just to avoid the "Failed to set max send bandwidth for video content" bug */
	g_strlcat(audio_muxed, "a=planb:sfu0 1\r\n", 1024);
	g_strlcat(video_muxed, "a=planb:sfu0 2\r\n", 1024);
	/* Go through all the available publishers */
	GSList *ps = muxed_listener->listeners;
	while(ps) {
		janus_videoroom_listener *l = (janus_videoroom_listener *)ps->data;
		if(l && l->feed) { //~ && l->feed->sdp) {
			if(strstr(l->feed->sdp, "m=audio")) {
				audio++;
				g_snprintf(temp, 255, "a=planb:sfu%"SCNu64" %"SCNu32"\r\n", l->feed->user_id, l->feed->audio_ssrc);
				g_strlcat(audio_muxed, temp, 1024);
			}
			if(strstr(l->feed->sdp, "m=video")) {
				video++;
				g_snprintf(temp, 255, "a=planb:sfu%"SCNu64" %"SCNu32"\r\n", l->feed->user_id, l->feed->video_ssrc);
				g_strlcat(video_muxed, temp, 1024);
			}
		}
		ps = ps->next;
	}
	/* Also add a bandwidth SDP attribute if we're capping the bitrate in the room */
	if(audio) {
		g_strlcat(audio_mline, audio_muxed, 2048);
	}
	if(video) {
		g_strlcat(video_mline, video_muxed, 2048);
	}
	g_snprintf(sdp, 2048, sdp_template,
		janus_get_real_time(),			/* We need current time here */
		janus_get_real_time(),			/* We need current time here */
		muxed_listener->room->room_name,	/* Video room name */
		audio_mline,					/* Audio m-line */
		video_mline,					/* Video m-line */
		data_mline);					/* Data channel m-line */
	char *newsdp = g_strdup(sdp);
	if(video) {
		/* Remove useless bandwidth attribute, if any */
		newsdp = janus_string_replace(newsdp, "b=AS:0\r\n", "");
	}
	JANUS_LOG(LOG_VERB, "%s", newsdp);
	/* How long will the gateway take to push the event? */
	gint64 start = janus_get_monotonic_time();
	int res = gateway->push_event(muxed_listener->session->handle, &janus_videoroom_plugin, transaction, event_text, "offer", newsdp);
	JANUS_LOG(LOG_VERB, "  >> Pushing event: %d (took %"SCNu64" us)\n", res, janus_get_monotonic_time()-start);
	if(res != JANUS_OK) {
		/* TODO Failed to negotiate? We should remove this listener */
	} else {
		/* Let's wait for the setup_media event */
	}
	return 0;
}


>>>>>>> a9a65a8b
/* Helper to quickly relay RTP packets from publishers to subscribers */
static void janus_videoroom_relay_rtp_packet(gpointer data, gpointer user_data) {
	janus_videoroom_rtp_relay_packet *packet = (janus_videoroom_rtp_relay_packet *)user_data;
	if(!packet || !packet->data || packet->length < 1) {
		JANUS_LOG(LOG_ERR, "Invalid packet...\n");
		return;
	}
	janus_videoroom_subscriber *subscriber = (janus_videoroom_subscriber *)data;
	if(!subscriber || !subscriber->session) {
		// JANUS_LOG(LOG_ERR, "Invalid session...\n");
		return;
	}
	if(subscriber->paused) {
		// JANUS_LOG(LOG_ERR, "This subscriber paused the stream...\n");
		return;
	}
	janus_videoroom_session *session = subscriber->session;
	if(!session || !session->handle) {
		// JANUS_LOG(LOG_ERR, "Invalid session...\n");
		return;
	}
	if(!session->started) {
		// JANUS_LOG(LOG_ERR, "Streaming not started yet for this session...\n");
		return;
	}
	
	/* Make sure there hasn't been a publisher switch by checking the SSRC */
	if(packet->is_video) {
		/* Check if this subscriber is subscribed to this medium */
		if(!subscriber->video) {
			/* Nope, don't relay */
			return;
		}
		if(ntohl(packet->data->ssrc) != subscriber->context.v_last_ssrc) {
			subscriber->context.v_last_ssrc = ntohl(packet->data->ssrc);
			subscriber->context.v_base_ts_prev = subscriber->context.v_last_ts;
			subscriber->context.v_base_ts = packet->timestamp;
			subscriber->context.v_base_seq_prev = subscriber->context.v_last_seq;
			subscriber->context.v_base_seq = packet->seq_number;
		}
		/* Compute a coherent timestamp and sequence number */
		subscriber->context.v_last_ts = (packet->timestamp-subscriber->context.v_base_ts)
			+ subscriber->context.v_base_ts_prev+4500;	/* FIXME When switching, we assume 15fps */
		subscriber->context.v_last_seq = (packet->seq_number-subscriber->context.v_base_seq)+subscriber->context.v_base_seq_prev+1;
		/* Update the timestamp and sequence number in the RTP packet, and send it */
		packet->data->timestamp = htonl(subscriber->context.v_last_ts);
		packet->data->seq_number = htons(subscriber->context.v_last_seq);
		if(gateway != NULL)
			gateway->relay_rtp(session->handle, packet->is_video, (char *)packet->data, packet->length);
		/* Restore the timestamp and sequence number to what the publisher set them to */
		packet->data->timestamp = htonl(packet->timestamp);
		packet->data->seq_number = htons(packet->seq_number);
	} else {
		/* Check if this subscriber is subscribed to this medium */
		if(!subscriber->audio) {
			/* Nope, don't relay */
			return;
		}
		if(ntohl(packet->data->ssrc) != subscriber->context.a_last_ssrc) {
			subscriber->context.a_last_ssrc = ntohl(packet->data->ssrc);
			subscriber->context.a_base_ts_prev = subscriber->context.a_last_ts;
			subscriber->context.a_base_ts = packet->timestamp;
			subscriber->context.a_base_seq_prev = subscriber->context.a_last_seq;
			subscriber->context.a_base_seq = packet->seq_number;
		}
		/* Compute a coherent timestamp and sequence number */
		subscriber->context.a_last_ts = (packet->timestamp-subscriber->context.a_base_ts)
			+ subscriber->context.a_base_ts_prev+960;	/* FIXME When switching, we assume Opus and so a 960 ts step */
		subscriber->context.a_last_seq = (packet->seq_number-subscriber->context.a_base_seq)+subscriber->context.a_base_seq_prev+1;
		/* Update the timestamp and sequence number in the RTP packet, and send it */
		packet->data->timestamp = htonl(subscriber->context.a_last_ts);
		packet->data->seq_number = htons(subscriber->context.a_last_seq);
		if(gateway != NULL)
			gateway->relay_rtp(session->handle, packet->is_video, (char *)packet->data, packet->length);
		/* Restore the timestamp and sequence number to what the publisher set them to */
		packet->data->timestamp = htonl(packet->timestamp);
		packet->data->seq_number = htons(packet->seq_number);
	}

	return;
}

static void janus_videoroom_relay_data_packet(gpointer data, gpointer user_data) {
	char *text = (char *)user_data;
	janus_videoroom_subscriber *subscriber = (janus_videoroom_subscriber *)data;
	if(!subscriber || !subscriber->session || !subscriber->data || subscriber->paused) {
		return;
	}
	janus_videoroom_session *session = subscriber->session;
	if(!session || !session->handle) {
		return;
	}
	if(!session->started) {
		return;
	}
	if(gateway != NULL && text != NULL) {
		JANUS_LOG(LOG_VERB, "Forwarding DataChannel message (%zu bytes) to viewer: %s\n", strlen(text), text);
		gateway->relay_data(session->handle, text, strlen(text));
	}
	return;
}<|MERGE_RESOLUTION|>--- conflicted
+++ resolved
@@ -214,26 +214,6 @@
 static GAsyncQueue *messages = NULL;
 static janus_videoroom_message exit_message;
 
-<<<<<<< HEAD
-=======
-static void janus_videoroom_message_free(janus_videoroom_message *msg) {
-	if(!msg || msg == &exit_message)
-		return;
-
-	msg->handle = NULL;
-
-	g_free(msg->transaction);
-	msg->transaction = NULL;
-	if(msg->message)
-		json_decref(msg->message);
-	msg->message = NULL;
-	g_free(msg->sdp_type);
-	msg->sdp_type = NULL;
-	g_free(msg->sdp);
-	msg->sdp = NULL;
-
-	g_free(msg);
-}
 
 typedef enum janus_videoroom_audiocodec {
 	JANUS_VIDEOROOM_OPUS,		/* Publishers will have to use OPUS 	*/
@@ -278,7 +258,6 @@
 			return "vp8";
 	}
 }
->>>>>>> a9a65a8b
 
 typedef struct janus_videoroom {
 	guint64 room_id;			/* Unique room ID */
@@ -2571,12 +2550,8 @@
 				publisher->vrc = NULL;
 				publisher->firefox = FALSE;
 				publisher->bitrate = videoroom->bitrate;
-<<<<<<< HEAD
 				publisher->subscribers = NULL;
 				janus_mutex_init(&publisher->subscribers_mutex);
-=======
-				publisher->listeners = NULL;
-				janus_mutex_init(&publisher->listeners_mutex);
 				publisher->audio_pt = OPUS_PT;
 				switch(videoroom->acodec) {
 					case JANUS_VIDEOROOM_OPUS:
@@ -2614,7 +2589,6 @@
 						publisher->video_pt = VP8_PT;
 						break;
 				}
->>>>>>> a9a65a8b
 				publisher->audio_ssrc = g_random_int();
 				publisher->video_ssrc = g_random_int();
 				publisher->remb_startup = 4;
@@ -3828,283 +3802,6 @@
 }
 
 
-<<<<<<< HEAD
-=======
-/* Multiplexing helpers */
-int janus_videoroom_muxed_subscribe(janus_videoroom_listener_muxed *muxed_listener, GList *feeds, char *transaction) {
-	if(!muxed_listener || !feeds)
-		return -1;
-	janus_mutex_lock(&muxed_listener->listeners_mutex);
-	JANUS_LOG(LOG_VERB, "Subscribing to %d feeds\n", g_list_length(feeds));
-	janus_videoroom *videoroom = muxed_listener->room;
-	GList *ps = feeds;
-	json_t *list = json_array();
-	int added_feeds = 0;
-	while(ps) {
-		uint64_t feed_id = GPOINTER_TO_UINT(ps->data);
-		janus_videoroom_participant *publisher = g_hash_table_lookup(videoroom->participants, GUINT_TO_POINTER(feed_id));
-		if(publisher == NULL) { //~ || publisher->sdp == NULL) {
-			/* FIXME For muxed listeners, we accept subscriptions to existing participants who haven't published yet */
-			JANUS_LOG(LOG_WARN, "No such feed (%"SCNu64"), skipping\n", feed_id);
-			ps = ps->next;
-			continue;
-		}
-		/* Are we already subscribed? */
-		gboolean subscribed = FALSE;
-		GSList *ls = muxed_listener->listeners;
-		while(ls) {
-			janus_videoroom_listener *l = (janus_videoroom_listener *)ls->data;
-			if(l && (l->feed == publisher)) {
-				subscribed = TRUE;
-				JANUS_LOG(LOG_WARN, "Already subscribed to feed %"SCNu64", skipping\n", feed_id);
-				break;
-			}
-			ls = ls->next;
-		}
-		if(subscribed) {
-			ps = ps->next;
-			continue;
-		}
-		janus_videoroom_listener *listener = g_malloc0(sizeof(janus_videoroom_listener));
-		if(listener == NULL) {
-			JANUS_LOG(LOG_FATAL, "Memory error!\n");
-			ps = ps->next;
-			continue;
-		}
-		listener->session = muxed_listener->session;
-		listener->room = videoroom;
-		listener->feed = publisher;
-		//~ listener->paused = TRUE;	/* We need an explicit start from the listener */
-		listener->paused = FALSE;
-		listener->parent = muxed_listener;
-		janus_mutex_lock(&publisher->listeners_mutex);
-		publisher->listeners = g_slist_append(publisher->listeners, listener);
-		janus_mutex_unlock(&publisher->listeners_mutex);
-		muxed_listener->listeners = g_slist_append(muxed_listener->listeners, listener);
-		JANUS_LOG(LOG_VERB, "Now subscribed to %d feeds\n", g_slist_length(muxed_listener->listeners));
-		/* Add to feeds in the answer */
-		added_feeds++;
-		json_t *f = json_object();
-		json_object_set_new(f, "id", json_integer(feed_id));
-		if(publisher->display)
-			json_object_set_new(f, "display", json_string(publisher->display));
-		json_array_append_new(list, f);
-		ps = ps->next;
-	}
-	janus_mutex_unlock(&muxed_listener->listeners_mutex);
-	if(added_feeds == 0) {
-		/* Nothing changed */
-		return 0;
-	}
-	/* Prepare event */
-	json_t *event = json_object();
-	json_object_set_new(event, "videoroom", json_string("muxed-attached"));
-	json_object_set_new(event, "room", json_integer(videoroom->room_id));
-	json_object_set_new(event, "feeds", list);
-	JANUS_LOG(LOG_VERB, "Preparing JSON event as a reply\n");
-	char *event_text = json_dumps(event, JSON_INDENT(3) | JSON_PRESERVE_ORDER);
-	json_decref(event);
-	/* Send the updated offer */
-	return janus_videoroom_muxed_offer(muxed_listener, transaction, event_text);
-}
-
-int janus_videoroom_muxed_unsubscribe(janus_videoroom_listener_muxed *muxed_listener, GList *feeds, char *transaction) {
-	janus_mutex_lock(&muxed_listener->listeners_mutex);
-	JANUS_LOG(LOG_VERB, "Unsubscribing from %d feeds\n", g_list_length(feeds));
-	janus_videoroom *videoroom = muxed_listener->room;
-	GList *ps = feeds;
-	json_t *list = json_array();
-	int removed_feeds = 0;
-	while(ps) {
-		uint64_t feed_id = GPOINTER_TO_UINT(ps->data);
-		GSList *ls = muxed_listener->listeners;
-		while(ls) {
-			janus_videoroom_listener *listener = (janus_videoroom_listener *)ls->data;
-			if(listener) {
-				janus_videoroom_participant *publisher = listener->feed;
-				if(publisher == NULL || publisher->user_id != feed_id) {
-					/* Not the publisher we're looking for */
-					ls = ls->next;
-					continue;
-				}
-				janus_mutex_lock(&publisher->listeners_mutex);
-				publisher->listeners = g_slist_remove(publisher->listeners, listener);
-				janus_mutex_unlock(&publisher->listeners_mutex);
-				listener->feed = NULL;
-				muxed_listener->listeners = g_slist_remove(muxed_listener->listeners, listener);
-				JANUS_LOG(LOG_VERB, "Now subscribed to %d feeds\n", g_slist_length(muxed_listener->listeners));
-				janus_videoroom_listener_free(listener);
-				/* Add to feeds in the answer */
-				removed_feeds++;
-				json_t *f = json_object();
-				json_object_set_new(f, "id", json_integer(feed_id));
-				json_array_append_new(list, f);
-				break;
-			}
-			ls = ls->next;
-		}
-		ps = ps->next;
-	}
-	janus_mutex_unlock(&muxed_listener->listeners_mutex);
-	if(removed_feeds == 0) {
-		/* Nothing changed */
-		return 0;
-	}
-	/* Prepare event */
-	json_t *event = json_object();
-	json_object_set_new(event, "videoroom", json_string("muxed-detached"));
-	json_object_set_new(event, "room", json_integer(videoroom->room_id));
-	json_object_set_new(event, "feeds", list);
-	JANUS_LOG(LOG_VERB, "Preparing JSON event as a reply\n");
-	char *event_text = json_dumps(event, JSON_INDENT(3) | JSON_PRESERVE_ORDER);
-	json_decref(event);
-	/* Send the updated offer */
-	return janus_videoroom_muxed_offer(muxed_listener, transaction, event_text);
-}
-
-int janus_videoroom_muxed_offer(janus_videoroom_listener_muxed *muxed_listener, char *transaction, char *event_text) {
-	if(muxed_listener == NULL)
-		return -1;
-	/* Negotiate by placing a 'muxed' fake attribute for each publisher we subscribed to,
-	 * that will translate to multiple SSRCs when merging the SDP */
-	int audio = 0, video = 0;
-	char audio_muxed[1024], video_muxed[1024], temp[255];
-	char sdp[2048], audio_mline[512], video_mline[512], data_mline[1];
-	data_mline[0] = '\0'; /* Multiplexed streams do not support data channels */
-	memset(audio_muxed, 0, 1024);
-	memset(video_muxed, 0, 1024);
-	memset(audio_mline, 0, 512);
-	memset(video_mline, 0, 512);
-	/* Prepare the m-lines (FIXME this will result in an audio line even for video-only rooms, but we don't care) */
-	switch(muxed_listener->room->acodec) {
-		case JANUS_VIDEOROOM_OPUS:
-			g_snprintf(audio_mline, 512, sdp_a_template_opus,
-				OPUS_PT,						/* Opus payload type */
-				"sendonly",						/* The subscribers gets a sendonly back */
-				OPUS_PT); 						/* Opus payload type */
-			break;
-		case JANUS_VIDEOROOM_ISAC_32K:
-			g_snprintf(audio_mline, 512, sdp_a_template_isac32,
-				ISAC32_PT,						/* ISAC 32K payload type */
-				"sendonly",						/* The subscribers gets a sendonly back */
-				ISAC32_PT); 					/* ISAC 32K payload type */
-			break;
-		case JANUS_VIDEOROOM_ISAC_16K:
-			g_snprintf(audio_mline, 512, sdp_a_template_isac16,
-				ISAC16_PT,						/* ISAC 16K payload type */
-				"sendonly",						/* The subscribers gets a sendonly back */
-				ISAC16_PT);						/* ISAC 16K payload type */
-			break;
-		case JANUS_VIDEOROOM_PCMU:
-			g_snprintf(audio_mline, 512, sdp_a_template_pcmu,
-				PCMU_PT,						/* PCMU payload type */
-				"sendonly",						/* The subscribers gets a sendonly back */
-				PCMU_PT);						/* PCMU payload type */
-			break;
-		case JANUS_VIDEOROOM_PCMA:
-			g_snprintf(audio_mline, 512, sdp_a_template_pcma,
-				PCMA_PT,						/* PCMA payload type */
-				"sendonly",						/* The subscribers gets a sendonly back */
-				PCMA_PT);						/* PCMA payload type */
-			break;
-		default:
-			/* Shouldn't happen */
-			break;
-	}
-	switch(muxed_listener->room->vcodec) {
-		case JANUS_VIDEOROOM_VP8:
-			g_snprintf(video_mline, 512, sdp_v_template_vp8,
-				VP8_PT,							/* VP8 payload type */
-				0,								/* Bandwidth */
-				"sendonly",						/* The subscribers gets a sendonly back */
-				VP8_PT, 						/* VP8 payload type */
-				VP8_PT, 						/* VP8 payload type */
-				VP8_PT, 						/* VP8 payload type */
-				VP8_PT, 						/* VP8 payload type */
-				VP8_PT); 						/* VP8 payload type */
-			break;
-		case JANUS_VIDEOROOM_VP9:
-			g_snprintf(video_mline, 512, sdp_v_template_vp9,
-				VP9_PT,							/* VP9 payload type */
-				0,								/* Bandwidth */
-				"sendonly",						/* The subscribers gets a sendonly back */
-				VP9_PT, 						/* VP9 payload type */
-				VP9_PT, 						/* VP9 payload type */
-				VP9_PT, 						/* VP9 payload type */
-				VP9_PT, 						/* VP9 payload type */
-				VP9_PT); 						/* VP9 payload type */
-			break;
-		case JANUS_VIDEOROOM_H264:
-			g_snprintf(video_mline, 512, sdp_v_template_h264,
-				H264_PT,						/* H264 payload type */
-				0,								/* Bandwidth */
-				"sendonly",						/* The subscribers gets a sendonly back */
-				H264_PT, 						/* H264 payload type */
-				H264_PT, 						/* H264 payload type */
-				H264_PT, 						/* H264 payload type */
-				H264_PT, 						/* H264 payload type */
-				H264_PT, 						/* H264 payload type */
-				H264_PT); 						/* H264 payload type */
-			break;
-		default:
-			/* Shouldn't happen */
-			break;
-	}
-	/* FIXME Add a fake user/SSRC just to avoid the "Failed to set max send bandwidth for video content" bug */
-	g_strlcat(audio_muxed, "a=planb:sfu0 1\r\n", 1024);
-	g_strlcat(video_muxed, "a=planb:sfu0 2\r\n", 1024);
-	/* Go through all the available publishers */
-	GSList *ps = muxed_listener->listeners;
-	while(ps) {
-		janus_videoroom_listener *l = (janus_videoroom_listener *)ps->data;
-		if(l && l->feed) { //~ && l->feed->sdp) {
-			if(strstr(l->feed->sdp, "m=audio")) {
-				audio++;
-				g_snprintf(temp, 255, "a=planb:sfu%"SCNu64" %"SCNu32"\r\n", l->feed->user_id, l->feed->audio_ssrc);
-				g_strlcat(audio_muxed, temp, 1024);
-			}
-			if(strstr(l->feed->sdp, "m=video")) {
-				video++;
-				g_snprintf(temp, 255, "a=planb:sfu%"SCNu64" %"SCNu32"\r\n", l->feed->user_id, l->feed->video_ssrc);
-				g_strlcat(video_muxed, temp, 1024);
-			}
-		}
-		ps = ps->next;
-	}
-	/* Also add a bandwidth SDP attribute if we're capping the bitrate in the room */
-	if(audio) {
-		g_strlcat(audio_mline, audio_muxed, 2048);
-	}
-	if(video) {
-		g_strlcat(video_mline, video_muxed, 2048);
-	}
-	g_snprintf(sdp, 2048, sdp_template,
-		janus_get_real_time(),			/* We need current time here */
-		janus_get_real_time(),			/* We need current time here */
-		muxed_listener->room->room_name,	/* Video room name */
-		audio_mline,					/* Audio m-line */
-		video_mline,					/* Video m-line */
-		data_mline);					/* Data channel m-line */
-	char *newsdp = g_strdup(sdp);
-	if(video) {
-		/* Remove useless bandwidth attribute, if any */
-		newsdp = janus_string_replace(newsdp, "b=AS:0\r\n", "");
-	}
-	JANUS_LOG(LOG_VERB, "%s", newsdp);
-	/* How long will the gateway take to push the event? */
-	gint64 start = janus_get_monotonic_time();
-	int res = gateway->push_event(muxed_listener->session->handle, &janus_videoroom_plugin, transaction, event_text, "offer", newsdp);
-	JANUS_LOG(LOG_VERB, "  >> Pushing event: %d (took %"SCNu64" us)\n", res, janus_get_monotonic_time()-start);
-	if(res != JANUS_OK) {
-		/* TODO Failed to negotiate? We should remove this listener */
-	} else {
-		/* Let's wait for the setup_media event */
-	}
-	return 0;
-}
-
-
->>>>>>> a9a65a8b
 /* Helper to quickly relay RTP packets from publishers to subscribers */
 static void janus_videoroom_relay_rtp_packet(gpointer data, gpointer user_data) {
 	janus_videoroom_rtp_relay_packet *packet = (janus_videoroom_rtp_relay_packet *)user_data;
