--- conflicted
+++ resolved
@@ -29,11 +29,7 @@
 
 headerdir = $(includedir)/janus
 header_HEADERS = apierror.h config.h log.h debug.h mutex.h record.h \
-<<<<<<< HEAD
-	rtcp.h rtp.h sdp-utils.h ip-utils.h utils.h refcount.h
-=======
-	rtcp.h rtp.h sdp-utils.h ip-utils.h utils.h text2pcap.h
->>>>>>> 9bc69c13
+	rtcp.h rtp.h sdp-utils.h ip-utils.h utils.h refcount.h text2pcap.h
 
 pluginsheaderdir = $(includedir)/janus/plugins
 pluginsheader_HEADERS = plugins/plugin.h
