--- conflicted
+++ resolved
@@ -600,34 +600,6 @@
                     jansson
                   ])
 
-
-<<<<<<< HEAD
-=======
-##
-# Post-processing
-##
-
-AC_ARG_ENABLE([post-processing],
-              [AS_HELP_STRING([--enable-post-processing],
-                              [Enable building post-processing utility])],
-              [],
-              [enable_post_processing=no])
-
-AS_IF([test "x$enable_post_processing" = "xyes"],
-      [PKG_CHECK_MODULES([POST_PROCESSING],
-                         [
-                           glib-2.0,
-                           jansson,
-                           libavutil,
-                           libavcodec,
-                           libavformat,
-                           ogg
-                         ])
-      ])
-
-AM_CONDITIONAL([WITH_SOURCE_DATE_EPOCH], [test "x$SOURCE_DATE_EPOCH" != "x"])
-AM_CONDITIONAL([ENABLE_POST_PROCESSING], [test "x$enable_post_processing" = "xyes"])
->>>>>>> ad2c1316
 
 AC_CONFIG_FILES([
   Makefile
