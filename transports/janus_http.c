--- conflicted
+++ resolved
@@ -1054,7 +1054,7 @@
 				uint16_t port = janus_address_to_port((struct sockaddr *)conninfo->client_addr);
 				json_object_set_new(info, "port", json_integer(port));
 			}
-			gateway->notify_event(&janus_http_transport, msg, info);
+			gateway->notify_event(&janus_http_transport, ts, info);
 		}
 	} else {
 		JANUS_LOG(LOG_DBG, "Processing HTTP %s request on %s...\n", method, url);
@@ -1444,11 +1444,6 @@
 		*ptr = ts;
 		MHD_get_connection_values(connection, MHD_HEADER_KIND, &janus_http_headers, msg);
 		ret = MHD_YES;
-<<<<<<< HEAD
-	} else {
-		JANUS_LOG(LOG_DBG, "Processing HTTP %s request on %s...\n", method, url);
-		msg = (janus_http_msg *)ts->transport_p;
-=======
 		/* Notify handlers about this new transport instance */
 		if(notify_events && gateway->events_is_enabled()) {
 			json_t *info = json_object();
@@ -1462,9 +1457,11 @@
 				uint16_t port = janus_address_to_port((struct sockaddr *)conninfo->client_addr);
 				json_object_set_new(info, "port", json_integer(port));
 			}
-			gateway->notify_event(&janus_http_transport, msg, info);
-		}
->>>>>>> beb0b807
+			gateway->notify_event(&janus_http_transport, ts, info);
+		}
+	} else {
+		JANUS_LOG(LOG_DBG, "Processing HTTP %s request on %s...\n", method, url);
+		msg = (janus_http_msg *)ts->transport_p;
 	}
 	/* Parse request */
 	if (strcasecmp(method, "GET") && strcasecmp(method, "POST") && strcasecmp(method, "OPTIONS")) {
